adyen==4.0.0
amqp==5.0.6; python_version >= "3.6"
aniso8601==7.0.0
asgiref==3.4.1; python_version >= "3.6"
authorizenet==1.1.4
babel==2.9.1; (python_version >= "2.7" and python_full_version < "3.0.0") or (python_full_version >= "3.4.0")
beautifulsoup4==4.7.1
billiard==3.6.4.0; python_version >= "3.6"
<<<<<<< HEAD
boto3==1.18.21; python_version >= "3.6"
botocore==1.21.21; python_version >= "3.6"
=======
boto3==1.18.17; python_version >= "3.6"
botocore==1.21.17; python_version >= "3.6"
>>>>>>> dec9d747
braintree==4.11.0
cachetools==4.2.2; python_version >= "3.5" and python_version < "4.0" and (python_version >= "3.6" and python_full_version < "3.0.0" or python_full_version >= "3.6.0" and python_version >= "3.6")
cairocffi==1.2.0; python_version >= "3.6"
cairosvg==2.5.2; python_version >= "3.6"
celery==5.1.2; python_version >= "3.6"
certifi==2021.5.30; python_version >= "2.7" and python_full_version < "3.0.0" or python_full_version >= "3.6.0"
cffi==1.14.6; python_version >= "3.6" and python_full_version < "3.0.0" or python_full_version >= "3.6.0" and python_version >= "3.6"
charset-normalizer==2.0.4; python_full_version >= "3.6.0" and python_version >= "3"
click-didyoumean==0.0.3; python_version >= "3.6"
click-plugins==1.1.1; python_version >= "3.6"
click-repl==0.2.0; python_version >= "3.6"
click==7.1.2; python_version >= "3.6" and python_full_version < "3.0.0" or python_full_version >= "3.5.0" and python_version >= "3.6"
colorama==0.4.4; python_version >= "2.7" and python_full_version < "3.0.0" and sys_platform == "win32" or sys_platform == "win32" and python_full_version >= "3.5.0"
cssselect2==0.4.1; python_version >= "3.6"
defusedxml==0.7.1; python_version >= "3.6" and python_full_version < "3.0.0" or python_full_version >= "3.5.0" and python_version >= "3.6"
dj-database-url==0.5.0
dj-email-url==1.0.2
django-appconf==1.0.4
django-cache-url==3.2.3
django-countries==7.2.1
django-filter==2.4.0; python_version >= "3.5"
django-js-asset==1.2.2; python_version >= "3.6"
django-measurement==3.2.3
django-mptt==0.12.0; python_version >= "3.6"
django-phonenumber-field==5.2.0; python_version >= "3.6"
django-prices-openexchangerates==1.1.0
django-prices-vatlayer==1.1.0
django-prices==2.2.0
django-redis==5.0.0; python_version >= "3.6"
django-storages==1.11.1; python_version >= "3.5"
django-versatileimagefield==2.1
django==3.2.6; python_version >= "3.6"
draftjs-sanitizer==1.0.0
enmerkar==0.7.1
et-xmlfile==1.1.0; python_version >= "3.6"
faker==8.11.0; python_version >= "3.6"
freezegun==1.1.0; python_version >= "3.5"
google-api-core==1.31.1; python_version >= "3.6" and python_full_version < "3.0.0" or python_full_version >= "3.6.0" and python_version >= "3.6"
google-auth==1.34.0; python_version >= "3.6" and python_full_version < "3.0.0" or python_full_version >= "3.6.0" and python_version >= "3.6"
google-cloud-core==1.7.2; python_version >= "3.6" and python_full_version < "3.0.0" or python_full_version >= "3.6.0" and python_version >= "3.6"
google-cloud-pubsub==2.7.0; python_version >= "3.6"
google-cloud-storage==1.42.0; (python_version >= "2.7" and python_full_version < "3.0.0") or (python_full_version >= "3.6.0")
google-crc32c==1.1.2; python_version >= "3.6" and python_full_version < "3.0.0" or python_full_version >= "3.6.0" and python_version >= "3.6"
google-i18n-address==2.5.0
google-measurement-protocol==1.1.0
google-resumable-media==1.3.3; python_version >= "3.6" and python_full_version < "3.0.0" or python_full_version >= "3.6.0" and python_version >= "3.6"
googleapis-common-protos==1.53.0; python_version >= "3.6" and python_full_version < "3.0.0" or python_full_version >= "3.6.0" and python_version >= "3.6"
graphene-django==2.13.0
graphene-federation==0.1.0
graphene==2.1.9
graphql-core==2.3.2
graphql-relay==2.0.1
grpc-google-iam-v1==0.12.3; python_version >= "3.6"
grpcio==1.39.0; python_version >= "3.6" and python_full_version < "3.0.0" or python_full_version >= "3.6.0" and python_version >= "3.6"
gunicorn==20.1.0; python_version >= "3.5"
h11==0.12.0; python_version >= "3.6"
html-to-draftjs==1.0.1
html2text==2020.1.16; python_version >= "3.5"
html5lib==1.1; python_version >= "3.6" and python_full_version < "3.0.0" or python_full_version >= "3.5.0" and python_version >= "3.6"
httptools==0.1.2; sys_platform != "win32" and sys_platform != "cygwin" and platform_python_implementation != "PyPy"
idna==3.2; python_version >= "3.5" and python_full_version < "3.0.0" or python_full_version >= "3.6.0" and python_version >= "3.5"
jaeger-client==4.6.0; python_version >= "3.5"
jmespath==0.10.0; python_version >= "3.6" and python_full_version < "3.0.0" or python_full_version >= "3.3.0" and python_version >= "3.6"
jsonfield==3.1.0; python_version >= "3.6"
kombu==5.1.0; python_version >= "3.6"
libcst==0.3.20; python_version >= "3.6"
lxml==4.6.3; python_version >= "2.7" and python_full_version < "3.0.0" or python_full_version >= "3.5.0"
markdown==3.3.4; python_version >= "3.6"
maxminddb==2.0.3; python_version >= "3.6"
measurement==3.2.0
micawber==0.5.4
mpmath==1.2.1; python_version >= "3.6"
mypy-extensions==0.4.3; python_version >= "3.6"
oauthlib==3.1.1; python_version >= "3.6"
openpyxl==3.0.7; python_version >= "3.6"
opentracing==2.4.0
packaging==21.0; python_version >= "3.6" and python_full_version < "3.0.0" or python_full_version >= "3.6.0" and python_version >= "3.6"
petl==1.7.4; (python_version >= "2.7" and python_full_version < "3.0.0") or (python_full_version >= "3.4.0")
phonenumberslite==8.12.29
pillow==8.3.1; python_version >= "3.6"
prices==1.1.0
promise==2.3
prompt-toolkit==3.0.19; python_full_version >= "3.6.1" and python_version >= "3.6"
proto-plus==1.19.0; python_version >= "3.6"
protobuf==3.17.3; python_version >= "3.6" and python_full_version < "3.0.0" or python_full_version >= "3.6.0" and python_version >= "3.6"
psycopg2-binary==2.9.1; python_version >= "3.6"
pyasn1-modules==0.2.8; python_version >= "3.6" and python_full_version < "3.0.0" or python_full_version >= "3.6.0" and python_version >= "3.6"
pyasn1==0.4.8; python_version >= "3.6" and python_full_version < "3.0.0" and python_version < "4" and (python_version >= "3.6" and python_full_version < "3.0.0" or python_full_version >= "3.6.0" and python_version >= "3.6") or python_full_version >= "3.6.0" and python_version >= "3.6" and python_version < "4" and (python_version >= "3.6" and python_full_version < "3.0.0" or python_full_version >= "3.6.0" and python_version >= "3.6")
pybars3==0.9.7
pycparser==2.20; python_version >= "3.6" and python_full_version < "3.0.0" or python_full_version >= "3.4.0" and python_version >= "3.6"
pyjwt==2.1.0; python_version >= "3.6"
pymeta3==0.5.1
pyparsing==2.4.7; python_version >= "3.6" and python_full_version < "3.0.0" or python_full_version >= "3.3.0" and python_version >= "3.6"
pyphen==0.11.0; python_version >= "3.6"
python-dateutil==2.8.2; python_version >= "3.6" and python_full_version < "3.0.0" or python_full_version >= "3.3.0" and python_version >= "3.6"
python-dotenv==0.19.0; python_version >= "3.5"
python-http-client==3.3.2; python_version >= "2.7" and python_full_version < "3.0.0" or python_full_version >= "3.5.0"
python-json-logger==2.0.2; python_version >= "3.5"
python-magic-bin==0.4.14; sys_platform == "win32"
python-magic==0.4.24; python_version >= "2.7" and python_full_version < "3.0.0" or python_full_version >= "3.5.0"
pytimeparse==1.1.8
pytz==2021.1; python_version >= "3.6" and python_full_version < "3.0.0" or python_full_version >= "3.6.0" and python_version >= "3.6"
pyxb==1.2.5
pyyaml==5.4.1; python_version >= "3.6" and python_full_version < "3.0.0" or python_full_version >= "3.6.0" and python_version >= "3.6"
razorpay==1.2.0
redis==3.5.3; python_version >= "3.6" and python_full_version < "3.0.0" or python_full_version >= "3.5.0" and python_version >= "3.6"
requests==2.26.0; (python_version >= "2.7" and python_full_version < "3.0.0") or (python_full_version >= "3.6.0")
rsa==4.7.2; python_version >= "3.5" and python_version < "4" and (python_version >= "3.6" and python_full_version < "3.0.0" or python_full_version >= "3.6.0" and python_version >= "3.6")
rx==1.6.1
s3transfer==0.5.0; python_version >= "3.6"
sendgrid==6.8.0; (python_version >= "2.7" and python_full_version < "3.0.0") or (python_full_version >= "3.5.0")
sentry-sdk==1.3.1
singledispatch==3.7.0; python_version >= "2.6"
six==1.16.0; python_version >= "3.6" and python_full_version < "3.0.0" or python_full_version >= "3.6.0" and python_version >= "3.6"
soupsieve==2.2.1; python_version >= "3.6"
sqlparse==0.4.1; python_version >= "3.6"
starkbank-ecdsa==1.1.1; python_version >= "2.7" and python_full_version < "3.0.0" or python_full_version >= "3.5.0"
stripe==2.60.0; (python_version >= "2.7" and python_full_version < "3.0.0") or (python_full_version >= "3.4.0")
sympy==1.8; python_version >= "3.6"
text-unidecode==1.3
threadloop==1.0.2; python_version >= "3.5"
thrift==0.13.0; python_version >= "3.5"
tinycss2==1.1.0; python_version >= "3.6"
tornado==6.1; python_version >= "3.5"
typing-extensions==3.10.0.0; python_version >= "3.6"
typing-inspect==0.7.1; python_version >= "3.6"
unidecode==1.2.0; python_version >= "2.7" and python_full_version < "3.0.0" or python_full_version >= "3.4.0"
urllib3==1.26.6; python_version >= "3.6" and python_full_version < "3.0.0" or python_full_version >= "3.6.0" and python_version < "4" and python_version >= "3.6"
uvicorn==0.13.4
uvloop==0.16.0; sys_platform != "win32" and sys_platform != "cygwin" and platform_python_implementation != "PyPy" and python_version >= "3.7"
vine==5.0.0; python_version >= "3.6"
watchgod==0.7; python_version >= "3.5"
wcwidth==0.2.5; python_full_version >= "3.6.1" and python_version >= "3.6"
weasyprint==52.5; python_version >= "3.6"
webencodings==0.5.1; python_version >= "3.6" and python_full_version < "3.0.0" or python_full_version >= "3.5.0" and python_version >= "3.6"
websockets==8.1; python_full_version >= "3.6.1"<|MERGE_RESOLUTION|>--- conflicted
+++ resolved
@@ -6,13 +6,8 @@
 babel==2.9.1; (python_version >= "2.7" and python_full_version < "3.0.0") or (python_full_version >= "3.4.0")
 beautifulsoup4==4.7.1
 billiard==3.6.4.0; python_version >= "3.6"
-<<<<<<< HEAD
-boto3==1.18.21; python_version >= "3.6"
-botocore==1.21.21; python_version >= "3.6"
-=======
 boto3==1.18.17; python_version >= "3.6"
 botocore==1.21.17; python_version >= "3.6"
->>>>>>> dec9d747
 braintree==4.11.0
 cachetools==4.2.2; python_version >= "3.5" and python_version < "4.0" and (python_version >= "3.6" and python_full_version < "3.0.0" or python_full_version >= "3.6.0" and python_version >= "3.6")
 cairocffi==1.2.0; python_version >= "3.6"
@@ -54,7 +49,7 @@
 google-auth==1.34.0; python_version >= "3.6" and python_full_version < "3.0.0" or python_full_version >= "3.6.0" and python_version >= "3.6"
 google-cloud-core==1.7.2; python_version >= "3.6" and python_full_version < "3.0.0" or python_full_version >= "3.6.0" and python_version >= "3.6"
 google-cloud-pubsub==2.7.0; python_version >= "3.6"
-google-cloud-storage==1.42.0; (python_version >= "2.7" and python_full_version < "3.0.0") or (python_full_version >= "3.6.0")
+google-cloud-storage==1.41.1; (python_version >= "2.7" and python_full_version < "3.0.0") or (python_full_version >= "3.6.0")
 google-crc32c==1.1.2; python_version >= "3.6" and python_full_version < "3.0.0" or python_full_version >= "3.6.0" and python_version >= "3.6"
 google-i18n-address==2.5.0
 google-measurement-protocol==1.1.0
@@ -123,9 +118,9 @@
 rsa==4.7.2; python_version >= "3.5" and python_version < "4" and (python_version >= "3.6" and python_full_version < "3.0.0" or python_full_version >= "3.6.0" and python_version >= "3.6")
 rx==1.6.1
 s3transfer==0.5.0; python_version >= "3.6"
-sendgrid==6.8.0; (python_version >= "2.7" and python_full_version < "3.0.0") or (python_full_version >= "3.5.0")
+sendgrid==6.7.1; (python_version >= "2.7" and python_full_version < "3.0.0") or (python_full_version >= "3.5.0")
 sentry-sdk==1.3.1
-singledispatch==3.7.0; python_version >= "2.6"
+singledispatch==3.6.2; python_version >= "2.6"
 six==1.16.0; python_version >= "3.6" and python_full_version < "3.0.0" or python_full_version >= "3.6.0" and python_version >= "3.6"
 soupsieve==2.2.1; python_version >= "3.6"
 sqlparse==0.4.1; python_version >= "3.6"
@@ -142,7 +137,7 @@
 unidecode==1.2.0; python_version >= "2.7" and python_full_version < "3.0.0" or python_full_version >= "3.4.0"
 urllib3==1.26.6; python_version >= "3.6" and python_full_version < "3.0.0" or python_full_version >= "3.6.0" and python_version < "4" and python_version >= "3.6"
 uvicorn==0.13.4
-uvloop==0.16.0; sys_platform != "win32" and sys_platform != "cygwin" and platform_python_implementation != "PyPy" and python_version >= "3.7"
+uvloop==0.15.3; sys_platform != "win32" and sys_platform != "cygwin" and platform_python_implementation != "PyPy" and python_version >= "3.7"
 vine==5.0.0; python_version >= "3.6"
 watchgod==0.7; python_version >= "3.5"
 wcwidth==0.2.5; python_full_version >= "3.6.1" and python_version >= "3.6"
