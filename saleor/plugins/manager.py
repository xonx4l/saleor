from collections import defaultdict
from decimal import Decimal
from typing import (
    TYPE_CHECKING,
    Any,
    Callable,
    DefaultDict,
    Dict,
    Iterable,
    List,
    Optional,
    Tuple,
    Type,
    Union,
)

import opentracing
from django.conf import settings
from django.http import HttpResponse, HttpResponseNotFound
from django.utils.module_loading import import_string
from graphene import Mutation
from graphql import GraphQLError
from graphql.execution import ExecutionResult
from prices import TaxedMoney

from ..channel.models import Channel
from ..checkout import base_calculations
from ..core.models import EventDelivery
from ..core.payments import PaymentInterface
from ..core.prices import quantize_price
from ..core.taxes import TaxData, TaxType, zero_money, zero_taxed_money
from ..graphql.core import ResolveInfo, SaleorContext
from ..order import base_calculations as base_order_calculations
from ..order.interface import OrderTaxedPricesData
from ..payment.interface import (
    CustomerSource,
    GatewayResponse,
    InitializedPaymentResponse,
    ListStoredPaymentMethodsRequestData,
    PaymentData,
    PaymentGateway,
    PaymentGatewayData,
    PaymentMethodData,
    StoredPaymentMethodRequestDeleteData,
    StoredPaymentMethodRequestDeleteResponseData,
    TokenConfig,
    TransactionActionData,
    TransactionSessionData,
)
from ..tax.utils import calculate_tax_rate
from .base_plugin import ExcludedShippingMethod, ExternalAccessTokens
from .models import PluginConfiguration

if TYPE_CHECKING:
    from ..account.models import Address, Group, User
    from ..app.models import App
    from ..attribute.models import Attribute, AttributeValue
    from ..checkout.fetch import CheckoutInfo, CheckoutLineInfo
    from ..checkout.models import Checkout
    from ..core.middleware import Requestor
    from ..discount.models import Sale, Voucher
    from ..giftcard.models import GiftCard
    from ..invoice.models import Invoice
    from ..menu.models import Menu, MenuItem
    from ..order.models import Fulfillment, Order, OrderLine
    from ..page.models import Page, PageType
<<<<<<< HEAD
=======
    from ..payment.interface import (
        CustomerSource,
        GatewayResponse,
        InitializedPaymentResponse,
        ListStoredPaymentMethodsRequestData,
        PaymentData,
        PaymentGateway,
        PaymentGatewayData,
        PaymentMethodData,
        TokenConfig,
        TransactionActionData,
        TransactionSessionData,
        TransactionSessionResult,
    )
>>>>>>> e90db31f
    from ..payment.models import TransactionItem
    from ..product.models import (
        Category,
        Collection,
        Product,
        ProductMedia,
        ProductType,
        ProductVariant,
    )
    from ..shipping.interface import ShippingMethodData
    from ..shipping.models import ShippingMethod, ShippingZone
    from ..site.models import SiteSettings
    from ..tax.models import TaxClass
    from ..thumbnail.models import Thumbnail
    from ..translation.models import Translation
    from ..warehouse.models import Stock, Warehouse
    from .base_plugin import BasePlugin

NotifyEventTypeChoice = str


class PluginsManager(PaymentInterface):
    """Base manager for handling plugins logic."""

    plugins_per_channel: Dict[str, List["BasePlugin"]] = {}
    global_plugins: List["BasePlugin"] = []
    all_plugins: List["BasePlugin"] = []

    def _load_plugin(
        self,
        PluginClass: Type["BasePlugin"],
        db_configs_map: dict,
        channel: Optional["Channel"] = None,
        requestor_getter=None,
        allow_replica=True,
    ) -> "BasePlugin":
        db_config = None
        if PluginClass.PLUGIN_ID in db_configs_map:
            db_config = db_configs_map[PluginClass.PLUGIN_ID]
            plugin_config = db_config.configuration
            active = db_config.active
            channel = db_config.channel
        else:
            plugin_config = PluginClass.DEFAULT_CONFIGURATION
            active = PluginClass.get_default_active()

        return PluginClass(
            configuration=plugin_config,
            active=active,
            channel=channel,
            requestor_getter=requestor_getter,
            db_config=db_config,
            allow_replica=allow_replica,
        )

    def __init__(self, plugins: List[str], requestor_getter=None, allow_replica=True):
        with opentracing.global_tracer().start_active_span("PluginsManager.__init__"):
            self.all_plugins = []
            self.global_plugins = []
            self.plugins_per_channel = defaultdict(list)

            global_db_configs, channel_db_configs = self._get_db_plugin_configs()
            channels = Channel.objects.all()

            for plugin_path in plugins:
                with opentracing.global_tracer().start_active_span(f"{plugin_path}"):
                    PluginClass = import_string(plugin_path)
                    if not getattr(PluginClass, "CONFIGURATION_PER_CHANNEL", False):
                        plugin = self._load_plugin(
                            PluginClass,
                            global_db_configs,
                            requestor_getter=requestor_getter,
                            allow_replica=allow_replica,
                        )
                        self.global_plugins.append(plugin)
                        self.all_plugins.append(plugin)
                    else:
                        for channel in channels:
                            channel_configs = channel_db_configs.get(channel, {})
                            plugin = self._load_plugin(
                                PluginClass,
                                channel_configs,
                                channel,
                                requestor_getter,
                                allow_replica,
                            )
                            self.plugins_per_channel[channel.slug].append(plugin)
                            self.all_plugins.append(plugin)

            for channel in channels:
                self.plugins_per_channel[channel.slug].extend(self.global_plugins)

    def _get_db_plugin_configs(self):
        with opentracing.global_tracer().start_active_span("_get_db_plugin_configs"):
            qs = (
                PluginConfiguration.objects.all()
                .using(settings.DATABASE_CONNECTION_REPLICA_NAME)
                .prefetch_related("channel")
            )
            channel_configs: DefaultDict[Channel, Dict] = defaultdict(dict)
            global_configs = {}
            for db_plugin_config in qs:
                channel = db_plugin_config.channel
                if channel is None:
                    global_configs[db_plugin_config.identifier] = db_plugin_config
                else:
                    channel_configs[channel][
                        db_plugin_config.identifier
                    ] = db_plugin_config
            return global_configs, channel_configs

    def __run_method_on_plugins(
        self,
        method_name: str,
        default_value: Any,
        *args,
        channel_slug: Optional[str] = None,
        **kwargs,
    ):
        """Try to run a method with the given name on each declared active plugin."""
        value = default_value
        plugins = self.get_plugins(channel_slug=channel_slug, active_only=True)
        for plugin in plugins:
            value = self.__run_method_on_single_plugin(
                plugin, method_name, value, *args, **kwargs
            )
        return value

    def __run_method_on_single_plugin(
        self,
        plugin: Optional["BasePlugin"],
        method_name: str,
        previous_value: Any,
        *args,
        **kwargs,
    ) -> Any:
        """Run method_name on plugin.

        Method will return value returned from plugin's
        method. If plugin doesn't have own implementation of expected method_name, it
        will return previous_value.
        """
        plugin_method = getattr(plugin, method_name, NotImplemented)
        if plugin_method == NotImplemented:
            return previous_value
        returned_value = plugin_method(
            *args, **kwargs, previous_value=previous_value
        )  # type:ignore
        if returned_value == NotImplemented:
            return previous_value
        return returned_value

    def check_payment_balance(self, details: dict, channel_slug: str) -> dict:
        return self.__run_method_on_plugins(
            "check_payment_balance", None, details, channel_slug=channel_slug
        )

    def change_user_address(
        self,
        address: "Address",
        address_type: Optional[str],
        user: Optional["User"],
        save: bool = True,
    ) -> "Address":
        default_value = address
        return self.__run_method_on_plugins(
            "change_user_address", default_value, address, address_type, user, save
        )

    def calculate_checkout_total(
        self,
        checkout_info: "CheckoutInfo",
        lines: Iterable["CheckoutLineInfo"],
        address: Optional["Address"],
    ) -> TaxedMoney:
        currency = checkout_info.checkout.currency

        default_value = base_calculations.checkout_total(
            checkout_info,
            lines,
        )
        taxed_default_value = TaxedMoney(net=default_value, gross=default_value)

        if default_value <= zero_money(currency):
            return quantize_price(
                taxed_default_value,
                currency,
            )

        return quantize_price(
            self.__run_method_on_plugins(
                "calculate_checkout_total",
                taxed_default_value,
                checkout_info,
                lines,
                address,
                channel_slug=checkout_info.channel.slug,
            ),
            currency,
        )

    def calculate_checkout_subtotal(
        self,
        checkout_info: "CheckoutInfo",
        lines: Iterable["CheckoutLineInfo"],
        address: Optional["Address"],
    ) -> TaxedMoney:
        line_totals = [
            self.calculate_checkout_line_total(
                checkout_info,
                lines,
                line_info,
                address,
            )
            for line_info in lines
        ]
        currency = checkout_info.checkout.currency
        total = sum(line_totals, zero_taxed_money(currency))
        return quantize_price(
            total,
            currency,
        )

    def calculate_checkout_shipping(
        self,
        checkout_info: "CheckoutInfo",
        lines: Iterable["CheckoutLineInfo"],
        address: Optional["Address"],
    ) -> TaxedMoney:
        price = base_calculations.base_checkout_delivery_price(checkout_info, lines)
        default_value = TaxedMoney(price, price)
        return quantize_price(
            self.__run_method_on_plugins(
                "calculate_checkout_shipping",
                default_value,
                checkout_info,
                lines,
                address,
                channel_slug=checkout_info.channel.slug,
            ),
            checkout_info.checkout.currency,
        )

    def calculate_order_total(
        self,
        order: "Order",
        lines: Iterable["OrderLine"],
    ) -> TaxedMoney:
        currency = order.currency
        default_value = base_order_calculations.base_order_total(order, lines)
        default_value = TaxedMoney(default_value, default_value)
        if default_value <= zero_taxed_money(currency):
            return quantize_price(
                default_value,
                currency,
            )

        return quantize_price(
            self.__run_method_on_plugins(
                "calculate_order_total",
                default_value,
                order,
                lines,
                channel_slug=order.channel.slug,
            ),
            currency,
        )

    def calculate_order_shipping(self, order: "Order") -> TaxedMoney:
        shipping_price = order.base_shipping_price
        default_value = quantize_price(
            TaxedMoney(net=shipping_price, gross=shipping_price),
            shipping_price.currency,
        )
        return quantize_price(
            self.__run_method_on_plugins(
                "calculate_order_shipping",
                default_value,
                order,
                channel_slug=order.channel.slug,
            ),
            order.currency,
        )

    def get_checkout_shipping_tax_rate(
        self,
        checkout_info: "CheckoutInfo",
        lines: Iterable["CheckoutLineInfo"],
        address: Optional["Address"],
        shipping_price: TaxedMoney,
    ):
        default_value = calculate_tax_rate(shipping_price)
        return self.__run_method_on_plugins(
            "get_checkout_shipping_tax_rate",
            default_value,
            checkout_info,
            lines,
            address,
            channel_slug=checkout_info.channel.slug,
        ).quantize(Decimal(".0001"))

    def get_order_shipping_tax_rate(self, order: "Order", shipping_price: TaxedMoney):
        default_value = calculate_tax_rate(shipping_price)
        return self.__run_method_on_plugins(
            "get_order_shipping_tax_rate",
            default_value,
            order,
            channel_slug=order.channel.slug,
        ).quantize(Decimal(".0001"))

    def calculate_checkout_line_total(
        self,
        checkout_info: "CheckoutInfo",
        lines: Iterable["CheckoutLineInfo"],
        checkout_line_info: "CheckoutLineInfo",
        address: Optional["Address"],
    ) -> TaxedMoney:
        default_value = base_calculations.calculate_base_line_total_price(
            checkout_line_info,
            checkout_info.channel,
        )
        # apply entire order discount
        default_value = base_calculations.apply_checkout_discount_on_checkout_line(
            checkout_info,
            lines,
            checkout_line_info,
            default_value,
        )
        default_value = quantize_price(default_value, checkout_info.checkout.currency)
        default_taxed_value = TaxedMoney(net=default_value, gross=default_value)
        line_total = self.__run_method_on_plugins(
            "calculate_checkout_line_total",
            default_taxed_value,
            checkout_info,
            lines,
            checkout_line_info,
            address,
            channel_slug=checkout_info.channel.slug,
        )

        return quantize_price(line_total, checkout_info.checkout.currency)

    def calculate_order_line_total(
        self,
        order: "Order",
        order_line: "OrderLine",
        variant: "ProductVariant",
        product: "Product",
    ) -> OrderTaxedPricesData:
        default_value = base_order_calculations.base_order_line_total(order_line)
        currency = order_line.currency

        line_total = self.__run_method_on_plugins(
            "calculate_order_line_total",
            default_value,
            order,
            order_line,
            variant,
            product,
            channel_slug=order.channel.slug,
        )

        line_total.price_with_discounts = quantize_price(
            line_total.price_with_discounts, currency
        )
        line_total.undiscounted_price = quantize_price(
            line_total.undiscounted_price, currency
        )
        return line_total

    def calculate_checkout_line_unit_price(
        self,
        checkout_info: "CheckoutInfo",
        lines: Iterable["CheckoutLineInfo"],
        checkout_line_info: "CheckoutLineInfo",
        address: Optional["Address"],
    ) -> TaxedMoney:
        quantity = checkout_line_info.line.quantity
        default_value = base_calculations.calculate_base_line_unit_price(
            checkout_line_info, checkout_info.channel
        )
        # apply entire order discount
        total_value = base_calculations.apply_checkout_discount_on_checkout_line(
            checkout_info,
            lines,
            checkout_line_info,
            default_value * quantity,
        )
        default_taxed_value = TaxedMoney(
            net=total_value / quantity, gross=default_value
        )
        unit_price = self.__run_method_on_plugins(
            "calculate_checkout_line_unit_price",
            default_taxed_value,
            checkout_info,
            lines,
            checkout_line_info,
            address,
            channel_slug=checkout_info.channel.slug,
        )
        return quantize_price(unit_price, checkout_info.checkout.currency)

    def calculate_order_line_unit(
        self,
        order: "Order",
        order_line: "OrderLine",
        variant: "ProductVariant",
        product: "Product",
    ) -> OrderTaxedPricesData:
        default_value = OrderTaxedPricesData(
            undiscounted_price=TaxedMoney(
                order_line.undiscounted_base_unit_price,
                order_line.undiscounted_base_unit_price,
            ),
            price_with_discounts=TaxedMoney(
                order_line.base_unit_price,
                order_line.base_unit_price,
            ),
        )
        currency = order_line.currency
        line_unit = self.__run_method_on_plugins(
            "calculate_order_line_unit",
            default_value,
            order,
            order_line,
            variant,
            product,
            channel_slug=order.channel.slug,
        )
        line_unit.price_with_discounts = quantize_price(
            line_unit.price_with_discounts, currency
        )
        line_unit.undiscounted_price = quantize_price(
            line_unit.undiscounted_price, currency
        )
        return line_unit

    def get_checkout_line_tax_rate(
        self,
        checkout_info: "CheckoutInfo",
        lines: Iterable["CheckoutLineInfo"],
        checkout_line_info: "CheckoutLineInfo",
        address: Optional["Address"],
        unit_price: TaxedMoney,
    ) -> Decimal:
        default_value = calculate_tax_rate(unit_price)
        return self.__run_method_on_plugins(
            "get_checkout_line_tax_rate",
            default_value,
            checkout_info,
            lines,
            checkout_line_info,
            address,
            channel_slug=checkout_info.channel.slug,
        ).quantize(Decimal(".0001"))

    def get_order_line_tax_rate(
        self,
        order: "Order",
        product: "Product",
        variant: "ProductVariant",
        address: Optional["Address"],
        unit_price: TaxedMoney,
    ) -> Decimal:
        default_value = calculate_tax_rate(unit_price)
        return self.__run_method_on_plugins(
            "get_order_line_tax_rate",
            default_value,
            order,
            product,
            variant,
            address,
            channel_slug=order.channel.slug,
        ).quantize(Decimal(".0001"))

    def get_tax_rate_type_choices(self) -> List[TaxType]:
        default_value: list = []
        return self.__run_method_on_plugins("get_tax_rate_type_choices", default_value)

    def show_taxes_on_storefront(self) -> bool:
        default_value = False
        return self.__run_method_on_plugins("show_taxes_on_storefront", default_value)

    def get_taxes_for_checkout(self, checkout_info, lines) -> Optional[TaxData]:
        return self.__run_plugin_method_until_first_success(
            "get_taxes_for_checkout",
            checkout_info,
            lines,
            channel_slug=checkout_info.channel.slug,
        )

    def get_taxes_for_order(self, order: "Order") -> Optional[TaxData]:
        return self.__run_plugin_method_until_first_success(
            "get_taxes_for_order", order, channel_slug=order.channel.slug
        )

    def preprocess_order_creation(
        self,
        checkout_info: "CheckoutInfo",
        lines: Optional[Iterable["CheckoutLineInfo"]] = None,
    ):
        default_value = None
        return self.__run_method_on_plugins(
            "preprocess_order_creation",
            default_value,
            checkout_info,
            lines,
            channel_slug=checkout_info.channel.slug,
        )

    def customer_created(self, customer: "User"):
        default_value = None
        return self.__run_method_on_plugins("customer_created", default_value, customer)

    def customer_deleted(self, customer: "User"):
        default_value = None
        return self.__run_method_on_plugins("customer_deleted", default_value, customer)

    def customer_updated(self, customer: "User"):
        default_value = None
        return self.__run_method_on_plugins("customer_updated", default_value, customer)

    def customer_metadata_updated(self, customer: "User"):
        default_value = None
        return self.__run_method_on_plugins(
            "customer_metadata_updated", default_value, customer
        )

    def collection_created(self, collection: "Collection"):
        default_value = None
        return self.__run_method_on_plugins(
            "collection_created", default_value, collection
        )

    def collection_updated(self, collection: "Collection"):
        default_value = None
        return self.__run_method_on_plugins(
            "collection_updated", default_value, collection
        )

    def collection_deleted(self, collection: "Collection"):
        default_value = None
        return self.__run_method_on_plugins(
            "collection_deleted", default_value, collection
        )

    def collection_metadata_updated(self, collection: "Collection"):
        default_value = None
        return self.__run_method_on_plugins(
            "collection_metadata_updated", default_value, collection
        )

    def product_created(self, product: "Product"):
        default_value = None
        return self.__run_method_on_plugins("product_created", default_value, product)

    def product_updated(self, product: "Product"):
        default_value = None
        return self.__run_method_on_plugins("product_updated", default_value, product)

    def product_deleted(self, product: "Product", variants: List[int]):
        default_value = None
        return self.__run_method_on_plugins(
            "product_deleted", default_value, product, variants
        )

    def product_media_created(self, media: "ProductMedia"):
        default_value = None
        return self.__run_method_on_plugins(
            "product_media_created", default_value, media
        )

    def product_media_updated(self, media: "ProductMedia"):
        default_value = None
        return self.__run_method_on_plugins(
            "product_media_updated", default_value, media
        )

    def product_media_deleted(self, media: "ProductMedia"):
        default_value = None
        return self.__run_method_on_plugins(
            "product_media_deleted", default_value, media
        )

    def product_metadata_updated(self, product: "Product"):
        default_value = None
        return self.__run_method_on_plugins(
            "product_metadata_updated", default_value, product
        )

    def product_variant_created(self, product_variant: "ProductVariant"):
        default_value = None
        return self.__run_method_on_plugins(
            "product_variant_created", default_value, product_variant
        )

    def product_variant_updated(self, product_variant: "ProductVariant"):
        default_value = None
        return self.__run_method_on_plugins(
            "product_variant_updated", default_value, product_variant
        )

    def product_variant_deleted(self, product_variant: "ProductVariant"):
        default_value = None
        return self.__run_method_on_plugins(
            "product_variant_deleted",
            default_value,
            product_variant,
        )

    def product_variant_out_of_stock(self, stock: "Stock"):
        default_value = None
        self.__run_method_on_plugins(
            "product_variant_out_of_stock", default_value, stock
        )

    def product_variant_back_in_stock(self, stock: "Stock"):
        default_value = None
        self.__run_method_on_plugins(
            "product_variant_back_in_stock", default_value, stock
        )

    def product_variant_stock_updated(self, stock: "Stock"):
        default_value = None
        self.__run_method_on_plugins(
            "product_variant_stock_updated", default_value, stock
        )

    def product_variant_metadata_updated(self, product_variant: "ProductVariant"):
        default_value = None
        self.__run_method_on_plugins(
            "product_variant_metadata_updated", default_value, product_variant
        )

    def order_created(self, order: "Order"):
        default_value = None
        return self.__run_method_on_plugins(
            "order_created", default_value, order, channel_slug=order.channel.slug
        )

    def event_delivery_retry(self, event_delivery: "EventDelivery"):
        default_value = None
        return self.__run_method_on_plugins(
            "event_delivery_retry", default_value, event_delivery
        )

    def order_confirmed(self, order: "Order"):
        default_value = None
        return self.__run_method_on_plugins(
            "order_confirmed", default_value, order, channel_slug=order.channel.slug
        )

    def draft_order_created(self, order: "Order"):
        default_value = None
        return self.__run_method_on_plugins(
            "draft_order_created", default_value, order, channel_slug=order.channel.slug
        )

    def draft_order_updated(self, order: "Order"):
        default_value = None
        return self.__run_method_on_plugins(
            "draft_order_updated", default_value, order, channel_slug=order.channel.slug
        )

    def draft_order_deleted(self, order: "Order"):
        default_value = None
        return self.__run_method_on_plugins(
            "draft_order_deleted", default_value, order, channel_slug=order.channel.slug
        )

    def sale_created(self, sale: "Sale", current_catalogue):
        default_value = None
        return self.__run_method_on_plugins(
            "sale_created", default_value, sale, current_catalogue
        )

    def sale_deleted(self, sale: "Sale", previous_catalogue):
        default_value = None
        return self.__run_method_on_plugins(
            "sale_deleted", default_value, sale, previous_catalogue
        )

    def sale_updated(self, sale: "Sale", previous_catalogue, current_catalogue):
        default_value = None
        return self.__run_method_on_plugins(
            "sale_updated", default_value, sale, previous_catalogue, current_catalogue
        )

    def sale_toggle(self, sale: "Sale", catalogue):
        default_value = None
        return self.__run_method_on_plugins(
            "sale_toggle", default_value, sale, catalogue
        )

    def invoice_request(
        self, order: "Order", invoice: "Invoice", number: Optional[str]
    ):
        default_value = None
        return self.__run_method_on_plugins(
            "invoice_request",
            default_value,
            order,
            invoice,
            number,
            channel_slug=order.channel.slug,
        )

    def invoice_delete(self, invoice: "Invoice"):
        default_value = None
        channel_slug = invoice.order.channel.slug if invoice.order else None
        return self.__run_method_on_plugins(
            "invoice_delete",
            default_value,
            invoice,
            channel_slug=channel_slug,
        )

    def invoice_sent(self, invoice: "Invoice", email: str):
        default_value = None
        channel_slug = invoice.order.channel.slug if invoice.order else None
        return self.__run_method_on_plugins(
            "invoice_sent",
            default_value,
            invoice,
            email,
            channel_slug=channel_slug,
        )

    def order_fully_paid(self, order: "Order"):
        default_value = None
        return self.__run_method_on_plugins(
            "order_fully_paid", default_value, order, channel_slug=order.channel.slug
        )

    def order_paid(self, order: "Order"):
        default_value = None
        return self.__run_method_on_plugins(
            "order_paid", default_value, order, channel_slug=order.channel.slug
        )

    def order_fully_refunded(self, order: "Order"):
        default_value = None
        return self.__run_method_on_plugins(
            "order_fully_refunded",
            default_value,
            order,
            channel_slug=order.channel.slug,
        )

    def order_refunded(self, order: "Order"):
        default_value = None
        return self.__run_method_on_plugins(
            "order_refunded", default_value, order, channel_slug=order.channel.slug
        )

    def order_updated(self, order: "Order"):
        default_value = None
        return self.__run_method_on_plugins(
            "order_updated", default_value, order, channel_slug=order.channel.slug
        )

    def order_cancelled(self, order: "Order"):
        default_value = None
        return self.__run_method_on_plugins(
            "order_cancelled", default_value, order, channel_slug=order.channel.slug
        )

    def order_expired(self, order: "Order"):
        default_value = None
        return self.__run_method_on_plugins(
            "order_expired", default_value, order, channel_slug=order.channel.slug
        )

    def order_fulfilled(self, order: "Order"):
        default_value = None
        return self.__run_method_on_plugins(
            "order_fulfilled", default_value, order, channel_slug=order.channel.slug
        )

    def order_metadata_updated(self, order: "Order"):
        default_value = None
        return self.__run_method_on_plugins(
            "order_metadata_updated", default_value, order
        )

    def order_bulk_created(self, orders: List["Order"]):
        default_value = None
        return self.__run_method_on_plugins("order_bulk_created", default_value, orders)

    def fulfillment_created(self, fulfillment: "Fulfillment"):
        default_value = None
        return self.__run_method_on_plugins(
            "fulfillment_created",
            default_value,
            fulfillment,
            channel_slug=fulfillment.order.channel.slug,
        )

    def fulfillment_canceled(self, fulfillment: "Fulfillment"):
        default_value = None
        return self.__run_method_on_plugins(
            "fulfillment_canceled",
            default_value,
            fulfillment,
            channel_slug=fulfillment.order.channel.slug,
        )

    def fulfillment_approved(self, fulfillment: "Fulfillment"):
        default_value = None
        return self.__run_method_on_plugins(
            "fulfillment_approved",
            default_value,
            fulfillment,
            channel_slug=fulfillment.order.channel.slug,
        )

    def fulfillment_metadata_updated(self, fulfillment: "Fulfillment"):
        default_value = None
        return self.__run_method_on_plugins(
            "fulfillment_metadata_updated", default_value, fulfillment
        )

    def tracking_number_updated(self, fulfillment: "Fulfillment"):
        default_value = None
        return self.__run_method_on_plugins(
            "tracking_number_updated",
            default_value,
            fulfillment,
            channel_slug=fulfillment.order.channel.slug,
        )

    def checkout_created(self, checkout: "Checkout"):
        default_value = None
        return self.__run_method_on_plugins(
            "checkout_created",
            default_value,
            checkout,
            channel_slug=checkout.channel.slug,
        )

    def checkout_updated(self, checkout: "Checkout"):
        default_value = None
        return self.__run_method_on_plugins(
            "checkout_updated",
            default_value,
            checkout,
            channel_slug=checkout.channel.slug,
        )

    def checkout_fully_paid(self, checkout: "Checkout"):
        default_value = None
        return self.__run_method_on_plugins(
            "checkout_fully_paid",
            default_value,
            checkout,
            channel_slug=checkout.channel.slug,
        )

    def checkout_metadata_updated(self, checkout: "Checkout"):
        default_value = None
        return self.__run_method_on_plugins(
            "checkout_metadata_updated", default_value, checkout
        )

    def page_created(self, page: "Page"):
        default_value = None
        return self.__run_method_on_plugins("page_created", default_value, page)

    def page_updated(self, page: "Page"):
        default_value = None
        return self.__run_method_on_plugins("page_updated", default_value, page)

    def page_deleted(self, page: "Page"):
        default_value = None
        return self.__run_method_on_plugins("page_deleted", default_value, page)

    def page_type_created(self, page_type: "PageType"):
        default_value = None
        return self.__run_method_on_plugins(
            "page_type_created", default_value, page_type
        )

    def page_type_updated(self, page_type: "PageType"):
        default_value = None
        return self.__run_method_on_plugins(
            "page_type_updated", default_value, page_type
        )

    def page_type_deleted(self, page_type: "PageType"):
        default_value = None
        return self.__run_method_on_plugins(
            "page_type_deleted", default_value, page_type
        )

    def permission_group_created(self, group: "Group"):
        default_value = None
        return self.__run_method_on_plugins(
            "permission_group_created", default_value, group
        )

    def permission_group_updated(self, group: "Group"):
        default_value = None
        return self.__run_method_on_plugins(
            "permission_group_updated", default_value, group
        )

    def permission_group_deleted(self, group: "Group"):
        default_value = None
        return self.__run_method_on_plugins(
            "permission_group_deleted", default_value, group
        )

    def transaction_charge_requested(
        self, payment_data: "TransactionActionData", channel_slug: str
    ):
        default_value = None
        return self.__run_method_on_plugins(
            "transaction_charge_requested",
            default_value,
            payment_data,
            channel_slug=channel_slug,
        )

    def transaction_refund_requested(
        self, payment_data: "TransactionActionData", channel_slug: str
    ):
        default_value = None
        return self.__run_method_on_plugins(
            "transaction_refund_requested",
            default_value,
            payment_data,
            channel_slug=channel_slug,
        )

    def transaction_cancelation_requested(
        self, payment_data: "TransactionActionData", channel_slug: str
    ):
        default_value = None
        return self.__run_method_on_plugins(
            "transaction_cancelation_requested",
            default_value,
            payment_data,
            channel_slug=channel_slug,
        )

    def payment_gateway_initialize_session(
        self,
        amount: Decimal,
        payment_gateways: Optional[list["PaymentGatewayData"]],
        source_object: Union["Order", "Checkout"],
    ) -> list["PaymentGatewayData"]:
        default_value = None
        return self.__run_method_on_plugins(
            "payment_gateway_initialize_session",
            default_value,
            amount,
            payment_gateways,
            source_object,
            channel_slug=source_object.channel.slug,
        )

    def transaction_initialize_session(
        self,
        transaction_session_data: "TransactionSessionData",
    ) -> "TransactionSessionResult":
        default_value = None
        return self.__run_method_on_plugins(
            "transaction_initialize_session",
            default_value,
            transaction_session_data,
            channel_slug=transaction_session_data.source_object.channel.slug,
        )

    def transaction_process_session(
        self,
        transaction_session_data: "TransactionSessionData",
    ) -> "TransactionSessionResult":
        default_value = None
        return self.__run_method_on_plugins(
            "transaction_process_session",
            default_value,
            transaction_session_data,
            channel_slug=transaction_session_data.source_object.channel.slug,
        )

    def transaction_item_metadata_updated(self, transaction_item: "TransactionItem"):
        default_value = None
        return self.__run_method_on_plugins(
            "transaction_item_metadata_updated", default_value, transaction_item
        )

    def account_confirmed(self, user: "User"):
        default_value = None
        return self.__run_method_on_plugins("account_confirmed", default_value, user)

    def account_confirmation_requested(
        self, user: "User", channel_slug: str, token: str, redirect_url: Optional[str]
    ):
        default_value = None
        return self.__run_method_on_plugins(
            "account_confirmation_requested",
            default_value,
            user,
            channel_slug,
            token=token,
            redirect_url=redirect_url,
        )

    def account_change_email_requested(
        self,
        user: "User",
        channel_slug: str,
        token: str,
        redirect_url: str,
        new_email: str,
    ):
        default_value = None
        return self.__run_method_on_plugins(
            "account_change_email_requested",
            default_value,
            user,
            channel_slug,
            token=token,
            redirect_url=redirect_url,
            new_email=new_email,
        )

    def account_email_changed(
        self,
        user: "User",
    ):
        default_value = None
        return self.__run_method_on_plugins(
            "account_email_changed",
            default_value,
            user,
        )

    def account_set_password_requested(
        self,
        user: "User",
        channel_slug: str,
        token: str,
        redirect_url: str,
    ):
        default_value = None
        return self.__run_method_on_plugins(
            "account_set_password_requested",
            default_value,
            user,
            channel_slug,
            token=token,
            redirect_url=redirect_url,
        )

    def account_delete_requested(
        self, user: "User", channel_slug: str, token: str, redirect_url: str
    ):
        default_value = None
        return self.__run_method_on_plugins(
            "account_delete_requested",
            default_value,
            user,
            channel_slug,
            token=token,
            redirect_url=redirect_url,
        )

    def account_deleted(self, user: "User"):
        default_value = None
        return self.__run_method_on_plugins("account_deleted", default_value, user)

    def address_created(self, address: "Address"):
        default_value = None
        return self.__run_method_on_plugins("address_created", default_value, address)

    def address_updated(self, address: "Address"):
        default_value = None
        return self.__run_method_on_plugins("address_updated", default_value, address)

    def address_deleted(self, address: "Address"):
        default_value = None
        return self.__run_method_on_plugins("address_deleted", default_value, address)

    def app_installed(self, app: "App"):
        default_value = None
        return self.__run_method_on_plugins("app_installed", default_value, app)

    def app_updated(self, app: "App"):
        default_value = None
        return self.__run_method_on_plugins("app_updated", default_value, app)

    def app_deleted(self, app: "App"):
        default_value = None
        return self.__run_method_on_plugins("app_deleted", default_value, app)

    def app_status_changed(self, app: "App"):
        default_value = None
        return self.__run_method_on_plugins("app_status_changed", default_value, app)

    def attribute_created(self, attribute: "Attribute"):
        default_value = None
        return self.__run_method_on_plugins(
            "attribute_created", default_value, attribute
        )

    def attribute_updated(self, attribute: "Attribute"):
        default_value = None
        return self.__run_method_on_plugins(
            "attribute_updated", default_value, attribute
        )

    def attribute_deleted(self, attribute: "Attribute"):
        default_value = None
        return self.__run_method_on_plugins(
            "attribute_deleted", default_value, attribute
        )

    def attribute_value_created(self, attribute_value: "AttributeValue"):
        default_value = None
        return self.__run_method_on_plugins(
            "attribute_value_created", default_value, attribute_value
        )

    def attribute_value_updated(self, attribute_value: "AttributeValue"):
        default_value = None
        return self.__run_method_on_plugins(
            "attribute_value_updated", default_value, attribute_value
        )

    def attribute_value_deleted(self, attribute_value: "AttributeValue"):
        default_value = None
        return self.__run_method_on_plugins(
            "attribute_value_deleted", default_value, attribute_value
        )

    def category_created(self, category: "Category"):
        default_value = None
        return self.__run_method_on_plugins("category_created", default_value, category)

    def category_updated(self, category: "Category"):
        default_value = None
        return self.__run_method_on_plugins("category_updated", default_value, category)

    def category_deleted(self, category: "Category"):
        default_value = None
        return self.__run_method_on_plugins("category_deleted", default_value, category)

    def channel_created(self, channel: "Channel"):
        default_value = None
        return self.__run_method_on_plugins("channel_created", default_value, channel)

    def channel_updated(self, channel: "Channel"):
        default_value = None
        return self.__run_method_on_plugins("channel_updated", default_value, channel)

    def channel_deleted(self, channel: "Channel"):
        default_value = None
        return self.__run_method_on_plugins("channel_deleted", default_value, channel)

    def channel_status_changed(self, channel: "Channel"):
        default_value = None
        return self.__run_method_on_plugins(
            "channel_status_changed", default_value, channel
        )

    def channel_metadata_updated(self, channel: "Channel"):
        default_value = None
        return self.__run_method_on_plugins(
            "channel_metadata_updated", default_value, channel
        )

    def gift_card_created(self, gift_card: "GiftCard"):
        default_value = None
        return self.__run_method_on_plugins(
            "gift_card_created", default_value, gift_card
        )

    def gift_card_updated(self, gift_card: "GiftCard"):
        default_value = None
        return self.__run_method_on_plugins(
            "gift_card_updated", default_value, gift_card
        )

    def gift_card_deleted(self, gift_card: "GiftCard"):
        default_value = None
        return self.__run_method_on_plugins(
            "gift_card_deleted", default_value, gift_card
        )

    def gift_card_sent(self, gift_card: "GiftCard", channel_slug: str, email: str):
        default_value = None
        return self.__run_method_on_plugins(
            "gift_card_sent",
            default_value,
            gift_card,
            channel_slug,
            email,
        )

    def gift_card_status_changed(self, gift_card: "GiftCard"):
        default_value = None
        return self.__run_method_on_plugins(
            "gift_card_status_changed", default_value, gift_card
        )

    def gift_card_metadata_updated(self, gift_card: "GiftCard"):
        default_value = None
        return self.__run_method_on_plugins(
            "gift_card_metadata_updated", default_value, gift_card
        )

    def menu_created(self, menu: "Menu"):
        default_value = None
        return self.__run_method_on_plugins("menu_created", default_value, menu)

    def menu_updated(self, menu: "Menu"):
        default_value = None
        return self.__run_method_on_plugins("menu_updated", default_value, menu)

    def menu_deleted(self, menu: "Menu"):
        default_value = None
        return self.__run_method_on_plugins("menu_deleted", default_value, menu)

    def menu_item_created(self, menu_item: "MenuItem"):
        default_value = None
        return self.__run_method_on_plugins(
            "menu_item_created", default_value, menu_item
        )

    def menu_item_updated(self, menu_item: "MenuItem"):
        default_value = None
        return self.__run_method_on_plugins(
            "menu_item_updated", default_value, menu_item
        )

    def menu_item_deleted(self, menu_item: "MenuItem"):
        default_value = None
        return self.__run_method_on_plugins(
            "menu_item_deleted", default_value, menu_item
        )

    def shipping_price_created(self, shipping_method: "ShippingMethod"):
        default_value = None
        return self.__run_method_on_plugins(
            "shipping_price_created", default_value, shipping_method
        )

    def shipping_price_updated(self, shipping_method: "ShippingMethod"):
        default_value = None
        return self.__run_method_on_plugins(
            "shipping_price_updated", default_value, shipping_method
        )

    def shipping_price_deleted(self, shipping_method: "ShippingMethod"):
        default_value = None
        return self.__run_method_on_plugins(
            "shipping_price_deleted", default_value, shipping_method
        )

    def shipping_zone_created(self, shipping_zone: "ShippingZone"):
        default_value = None
        return self.__run_method_on_plugins(
            "shipping_zone_created", default_value, shipping_zone
        )

    def shipping_zone_updated(self, shipping_zone: "ShippingZone"):
        default_value = None
        return self.__run_method_on_plugins(
            "shipping_zone_updated", default_value, shipping_zone
        )

    def shipping_zone_deleted(self, shipping_zone: "ShippingZone"):
        default_value = None
        return self.__run_method_on_plugins(
            "shipping_zone_deleted", default_value, shipping_zone
        )

    def shipping_zone_metadata_updated(self, shipping_zone: "ShippingZone"):
        default_value = None
        return self.__run_method_on_plugins(
            "shipping_zone_metadata_updated", default_value, shipping_zone
        )

    def staff_created(self, staff_user: "User"):
        default_value = None
        return self.__run_method_on_plugins("staff_created", default_value, staff_user)

    def staff_updated(self, staff_user: "User"):
        default_value = None
        return self.__run_method_on_plugins("staff_updated", default_value, staff_user)

    def staff_deleted(self, staff_user: "User"):
        default_value = None
        return self.__run_method_on_plugins("staff_deleted", default_value, staff_user)

    def staff_set_password_requested(
        self, user: "User", channel_slug: str, token: str, redirect_url: str
    ):
        default_value = None
        return self.__run_method_on_plugins(
            "staff_set_password_requested",
            default_value,
            user,
            channel_slug,
            token=token,
            redirect_url=redirect_url,
        )

    def thumbnail_created(
        self,
        thumbnail: "Thumbnail",
    ):
        default_value = None
        return self.__run_method_on_plugins(
            "thumbnail_created", default_value, thumbnail
        )

    def warehouse_created(self, warehouse: "Warehouse"):
        default_value = None
        return self.__run_method_on_plugins(
            "warehouse_created", default_value, warehouse
        )

    def warehouse_updated(self, warehouse: "Warehouse"):
        default_value = None
        return self.__run_method_on_plugins(
            "warehouse_updated", default_value, warehouse
        )

    def warehouse_deleted(self, warehouse: "Warehouse"):
        default_value = None
        return self.__run_method_on_plugins(
            "warehouse_deleted", default_value, warehouse
        )

    def warehouse_metadata_updated(self, warehouse: "Warehouse"):
        default_value = None
        return self.__run_method_on_plugins(
            "warehouse_metadata_updated", default_value, warehouse
        )

    def voucher_created(self, voucher: "Voucher"):
        default_value = None
        return self.__run_method_on_plugins("voucher_created", default_value, voucher)

    def voucher_updated(self, voucher: "Voucher"):
        default_value = None
        return self.__run_method_on_plugins("voucher_updated", default_value, voucher)

    def voucher_deleted(self, voucher: "Voucher"):
        default_value = None
        return self.__run_method_on_plugins("voucher_deleted", default_value, voucher)

    def voucher_metadata_updated(self, voucher: "Voucher"):
        default_value = None
        return self.__run_method_on_plugins(
            "voucher_metadata_updated", default_value, voucher
        )

    def shop_metadata_updated(self, shop: "SiteSettings"):
        default_value = None
        return self.__run_method_on_plugins(
            "shop_metadata_updated", default_value, shop
        )

    def initialize_payment(
        self, gateway, payment_data: dict, channel_slug: str
    ) -> Optional["InitializedPaymentResponse"]:
        method_name = "initialize_payment"
        default_value = None
        gtw = self.get_plugin(gateway, channel_slug)
        if not gtw:
            return None

        return self.__run_method_on_single_plugin(
            gtw,
            method_name,
            previous_value=default_value,
            payment_data=payment_data,
        )

    def authorize_payment(
        self, gateway: str, payment_information: "PaymentData", channel_slug: str
    ) -> "GatewayResponse":
        return self.__run_payment_method(
            gateway, "authorize_payment", payment_information, channel_slug=channel_slug
        )

    def capture_payment(
        self, gateway: str, payment_information: "PaymentData", channel_slug: str
    ) -> "GatewayResponse":
        return self.__run_payment_method(
            gateway, "capture_payment", payment_information, channel_slug=channel_slug
        )

    def refund_payment(
        self, gateway: str, payment_information: "PaymentData", channel_slug: str
    ) -> "GatewayResponse":
        return self.__run_payment_method(
            gateway, "refund_payment", payment_information, channel_slug=channel_slug
        )

    def void_payment(
        self, gateway: str, payment_information: "PaymentData", channel_slug: str
    ) -> "GatewayResponse":
        return self.__run_payment_method(
            gateway, "void_payment", payment_information, channel_slug=channel_slug
        )

    def confirm_payment(
        self, gateway: str, payment_information: "PaymentData", channel_slug: str
    ) -> "GatewayResponse":
        return self.__run_payment_method(
            gateway, "confirm_payment", payment_information, channel_slug=channel_slug
        )

    def process_payment(
        self, gateway: str, payment_information: "PaymentData", channel_slug: str
    ) -> "GatewayResponse":
        return self.__run_payment_method(
            gateway, "process_payment", payment_information, channel_slug=channel_slug
        )

    def token_is_required_as_payment_input(
        self, gateway: str, channel_slug: str
    ) -> bool:
        method_name = "token_is_required_as_payment_input"
        default_value = True
        gtw = self.get_plugin(gateway, channel_slug=channel_slug)
        if gtw is not None:
            return self.__run_method_on_single_plugin(
                gtw,
                method_name,
                previous_value=default_value,
            )
        return default_value

    def get_client_token(
        self,
        gateway,
        token_config: "TokenConfig",
        channel_slug: str,
    ) -> str:
        method_name = "get_client_token"
        default_value = None
        gtw = self.get_plugin(gateway, channel_slug=channel_slug)
        return self.__run_method_on_single_plugin(
            gtw, method_name, default_value, token_config=token_config
        )

    def list_payment_sources(
        self,
        gateway: str,
        customer_id: str,
        channel_slug: str,
    ) -> List["CustomerSource"]:
        default_value: list = []
        gtw = self.get_plugin(gateway, channel_slug=channel_slug)
        if gtw is not None:
            return self.__run_method_on_single_plugin(
                gtw, "list_payment_sources", default_value, customer_id=customer_id
            )
        raise Exception(f"Payment plugin {gateway} is inaccessible!")

    def list_stored_payment_methods(
        self, list_stored_payment_methods_data: "ListStoredPaymentMethodsRequestData"
    ) -> list["PaymentMethodData"]:
        default_value: list = []
        return self.__run_method_on_plugins(
            "list_stored_payment_methods",
            default_value,
            list_stored_payment_methods_data,
        )

<<<<<<< HEAD
    def stored_payment_method_request_delete(
        self,
        request_delete_data: "StoredPaymentMethodRequestDeleteData",
    ) -> "StoredPaymentMethodRequestDeleteResponseData":
        default_response = StoredPaymentMethodRequestDeleteResponseData(
            success=False, message="Payment method request delete failed to deliver."
        )
        response = self.__run_method_on_plugins(
            "stored_payment_method_request_delete",
            default_response,
            request_delete_data,
        )
        return response

=======
>>>>>>> e90db31f
    def translation_created(self, translation: "Translation"):
        default_value = None
        return self.__run_method_on_plugins(
            "translation_created", default_value, translation
        )

    def translation_updated(self, translation: "Translation"):
        default_value = None
        return self.__run_method_on_plugins(
            "translation_updated", default_value, translation
        )

    def get_plugins(
        self, channel_slug: Optional[str] = None, active_only=False
    ) -> List["BasePlugin"]:
        """Return list of plugins for a given channel."""
        if channel_slug:
            plugins = self.plugins_per_channel[channel_slug]
        else:
            plugins = self.all_plugins

        if active_only:
            plugins = [plugin for plugin in plugins if plugin.active]
        return plugins

    def list_payment_gateways(
        self,
        currency: Optional[str] = None,
        checkout: Optional["Checkout"] = None,
        channel_slug: Optional[str] = None,
        active_only: bool = True,
    ) -> List["PaymentGateway"]:
        channel_slug = checkout.channel.slug if checkout else channel_slug
        plugins = self.get_plugins(channel_slug=channel_slug, active_only=active_only)
        payment_plugins = [
            plugin for plugin in plugins if "process_payment" in type(plugin).__dict__
        ]

        # if currency is given return only gateways which support given currency
        gateways = []
        for plugin in payment_plugins:
            gateways.extend(
                plugin.get_payment_gateways(
                    currency=currency, checkout=checkout, previous_value=None
                )
            )
        return gateways

    def list_shipping_methods_for_checkout(
        self,
        checkout: "Checkout",
        channel_slug: Optional[str] = None,
        active_only: bool = True,
    ) -> List["ShippingMethodData"]:
        channel_slug = channel_slug if channel_slug else checkout.channel.slug
        plugins = self.get_plugins(channel_slug=channel_slug, active_only=active_only)
        shipping_plugins = [
            plugin
            for plugin in plugins
            if hasattr(plugin, "get_shipping_methods_for_checkout")
        ]

        shipping_methods = []
        for plugin in shipping_plugins:
            shipping_methods.extend(
                # https://github.com/python/mypy/issues/9975
                getattr(plugin, "get_shipping_methods_for_checkout")(checkout, None)
            )
        return shipping_methods

    def get_shipping_method(
        self,
        shipping_method_id: str,
        checkout: Optional["Checkout"] = None,
        channel_slug: Optional[str] = None,
    ):
        if checkout:
            methods = {
                method.id: method
                for method in self.list_shipping_methods_for_checkout(
                    checkout=checkout, channel_slug=channel_slug
                )
            }
            return methods.get(shipping_method_id)
        return None

    def list_external_authentications(self, active_only: bool = True) -> List[dict]:
        auth_basic_method = "external_obtain_access_tokens"
        plugins = self.get_plugins(active_only=active_only)
        return [
            {"id": plugin.PLUGIN_ID, "name": plugin.PLUGIN_NAME}
            for plugin in plugins
            if auth_basic_method in type(plugin).__dict__
        ]

    def __run_payment_method(
        self,
        gateway: str,
        method_name: str,
        payment_information: "PaymentData",
        channel_slug: str,
        **kwargs,
    ) -> "GatewayResponse":
        default_value = None
        plugin = self.get_plugin(gateway, channel_slug)
        if plugin is not None:
            resp = self.__run_method_on_single_plugin(
                plugin,
                method_name,
                previous_value=default_value,
                payment_information=payment_information,
                **kwargs,
            )
            if resp is not None:
                return resp

        raise Exception(
            f"Payment plugin {gateway} for {method_name}"
            " payment method is inaccessible!"
        )

    def __run_plugin_method_until_first_success(
        self,
        method_name: str,
        *args,
        channel_slug: Optional[str] = None,
    ):
        plugins = self.get_plugins(channel_slug=channel_slug)
        for plugin in plugins:
            result = self.__run_method_on_single_plugin(
                plugin, method_name, None, *args
            )
            if result is not None:
                return result
        return None

    def _get_all_plugin_configs(self):
        with opentracing.global_tracer().start_active_span("_get_all_plugin_configs"):
            if not hasattr(self, "_plugin_configs"):
                plugin_configurations = PluginConfiguration.objects.prefetch_related(
                    "channel"
                ).all()
                self._plugin_configs_per_channel: DefaultDict[
                    Channel, Dict
                ] = defaultdict(dict)
                self._global_plugin_configs = {}
                for pc in plugin_configurations:
                    channel = pc.channel
                    if channel is None:
                        self._global_plugin_configs[pc.identifier] = pc
                    else:
                        self._plugin_configs_per_channel[channel][pc.identifier] = pc
            return self._global_plugin_configs, self._plugin_configs_per_channel

    # FIXME these methods should be more generic

    def assign_tax_code_to_object_meta(self, obj: "TaxClass", tax_code: Optional[str]):
        default_value = None
        return self.__run_method_on_plugins(
            "assign_tax_code_to_object_meta", default_value, obj, tax_code
        )

    def get_tax_code_from_object_meta(
        self, obj: Union["Product", "ProductType", "TaxClass"]
    ) -> TaxType:
        default_value = TaxType(code="", description="")
        return self.__run_method_on_plugins(
            "get_tax_code_from_object_meta", default_value, obj
        )

    def save_plugin_configuration(
        self, plugin_id, channel_slug: Optional[str], cleaned_data: dict
    ):
        if channel_slug:
            plugins = self.get_plugins(channel_slug=channel_slug)
            channel = Channel.objects.filter(slug=channel_slug).first()
            if not channel:
                return None
        else:
            channel = None
            plugins = self.global_plugins

        for plugin in plugins:
            if plugin.PLUGIN_ID == plugin_id:
                plugin_configuration, _ = PluginConfiguration.objects.get_or_create(
                    identifier=plugin_id,
                    channel=channel,
                    defaults={"configuration": plugin.configuration},
                )
                configuration = plugin.save_plugin_configuration(
                    plugin_configuration, cleaned_data
                )
                configuration.name = plugin.PLUGIN_NAME
                configuration.description = plugin.PLUGIN_DESCRIPTION
                plugin.active = configuration.active
                plugin.configuration = configuration.configuration
                return configuration

    def get_plugin(
        self, plugin_id: str, channel_slug: Optional[str] = None
    ) -> Optional["BasePlugin"]:
        plugins = self.get_plugins(channel_slug=channel_slug)
        for plugin in plugins:
            if plugin.check_plugin_id(plugin_id):
                return plugin
        return None

    def webhook_endpoint_without_channel(
        self, request: SaleorContext, plugin_id: str
    ) -> HttpResponse:
        # This should be removed in 3.0.0-a.25 as we want to give a possibility to have
        # no downtime between RCs
        split_path = request.path.split(plugin_id, maxsplit=1)
        path = None
        if len(split_path) == 2:
            path = split_path[1]

        default_value = HttpResponseNotFound()
        plugin = self.get_plugin(plugin_id)
        if not plugin:
            return default_value
        return self.__run_method_on_single_plugin(
            plugin, "webhook", default_value, request, path
        )

    def webhook(
        self, request: SaleorContext, plugin_id: str, channel_slug: Optional[str] = None
    ) -> HttpResponse:
        split_path = request.path.split(plugin_id, maxsplit=1)
        path = None
        if len(split_path) == 2:
            path = split_path[1]

        default_value = HttpResponseNotFound()
        plugin = self.get_plugin(plugin_id, channel_slug=channel_slug)
        if not plugin:
            return default_value

        if not plugin.active:
            return default_value

        if plugin.CONFIGURATION_PER_CHANNEL and not channel_slug:
            return HttpResponseNotFound(
                "Incorrect endpoint. Use /plugins/channel/<channel_slug>/"
                f"{plugin.PLUGIN_ID}/"
            )

        return self.__run_method_on_single_plugin(
            plugin, "webhook", default_value, request, path
        )

    def notify(
        self,
        event: "NotifyEventTypeChoice",
        payload: dict,
        channel_slug: Optional[str] = None,
        plugin_id: Optional[str] = None,
    ):
        default_value = None
        if plugin_id:
            plugin = self.get_plugin(plugin_id, channel_slug=channel_slug)
            return self.__run_method_on_single_plugin(
                plugin=plugin,
                method_name="notify",
                previous_value=default_value,
                event=event,
                payload=payload,
            )
        return self.__run_method_on_plugins(
            "notify", default_value, event, payload, channel_slug=channel_slug
        )

    def external_obtain_access_tokens(
        self, plugin_id: str, data: dict, request: SaleorContext
    ) -> ExternalAccessTokens:
        """Obtain access tokens from authentication plugin."""
        default_value = ExternalAccessTokens()
        plugin = self.get_plugin(plugin_id)
        return self.__run_method_on_single_plugin(
            plugin, "external_obtain_access_tokens", default_value, data, request
        )

    def external_authentication_url(
        self, plugin_id: str, data: dict, request: SaleorContext
    ) -> dict:
        """Handle authentication request."""
        default_value = {}  # type: ignore
        plugin = self.get_plugin(plugin_id)
        return self.__run_method_on_single_plugin(
            plugin, "external_authentication_url", default_value, data, request
        )

    def external_refresh(
        self, plugin_id: str, data: dict, request: SaleorContext
    ) -> ExternalAccessTokens:
        """Handle authentication refresh request."""
        default_value = ExternalAccessTokens()
        plugin = self.get_plugin(plugin_id)
        return self.__run_method_on_single_plugin(
            plugin, "external_refresh", default_value, data, request
        )

    def authenticate_user(self, request: SaleorContext) -> Optional["User"]:
        """Authenticate user which should be assigned to the request."""
        default_value = None
        return self.__run_method_on_plugins("authenticate_user", default_value, request)

    def external_logout(
        self, plugin_id: str, data: dict, request: SaleorContext
    ) -> dict:
        """Logout the user."""
        default_value: Dict[str, str] = {}
        plugin = self.get_plugin(plugin_id)
        return self.__run_method_on_single_plugin(
            plugin, "external_logout", default_value, data, request
        )

    def external_verify(
        self, plugin_id: str, data: dict, request: SaleorContext
    ) -> Tuple[Optional["User"], dict]:
        """Verify the provided authentication data."""
        default_data: Dict[str, str] = dict()
        default_user: Optional["User"] = None
        default_value = default_user, default_data
        plugin = self.get_plugin(plugin_id)
        return self.__run_method_on_single_plugin(
            plugin, "external_verify", default_value, data, request
        )

    def excluded_shipping_methods_for_order(
        self,
        order: "Order",
        available_shipping_methods: List["ShippingMethodData"],
    ) -> List[ExcludedShippingMethod]:
        return self.__run_method_on_plugins(
            "excluded_shipping_methods_for_order",
            [],
            order,
            available_shipping_methods,
            channel_slug=order.channel.slug,
        )

    def excluded_shipping_methods_for_checkout(
        self,
        checkout: "Checkout",
        available_shipping_methods: List["ShippingMethodData"],
    ) -> List[ExcludedShippingMethod]:
        return self.__run_method_on_plugins(
            "excluded_shipping_methods_for_checkout",
            [],
            checkout,
            available_shipping_methods,
            channel_slug=checkout.channel.slug,
        )

    def perform_mutation(
        self, mutation_cls: Mutation, root, info: ResolveInfo, data: dict
    ) -> Optional[Union[ExecutionResult, GraphQLError]]:
        """Invoke before each mutation is executed.

        This allows to trigger specific logic before the mutation is executed
        but only once the permissions are checked.

        Returns one of:
            - null if the execution shall continue
            - graphql.GraphQLError
            - graphql.execution.ExecutionResult
        """
        return self.__run_method_on_plugins(
            "perform_mutation",
            default_value=None,
            mutation_cls=mutation_cls,
            root=root,
            info=info,
            data=data,
        )

    def is_event_active_for_any_plugin(
        self, event: str, channel_slug: Optional[str] = None
    ) -> bool:
        """Check if any plugin supports defined event."""
        plugins = (
            self.plugins_per_channel[channel_slug] if channel_slug else self.all_plugins
        )
        only_active_plugins = [plugin for plugin in plugins if plugin.active]
        return any([plugin.is_event_active(event) for plugin in only_active_plugins])


def get_plugins_manager(
    requestor_getter: Optional[Callable[[], "Requestor"]] = None,
    allow_replica=True,
) -> PluginsManager:
    with opentracing.global_tracer().start_active_span("get_plugins_manager"):
        return PluginsManager(settings.PLUGINS, requestor_getter, allow_replica)<|MERGE_RESOLUTION|>--- conflicted
+++ resolved
@@ -46,6 +46,7 @@
     TokenConfig,
     TransactionActionData,
     TransactionSessionData,
+    TransactionSessionResult,
 )
 from ..tax.utils import calculate_tax_rate
 from .base_plugin import ExcludedShippingMethod, ExternalAccessTokens
@@ -64,23 +65,6 @@
     from ..menu.models import Menu, MenuItem
     from ..order.models import Fulfillment, Order, OrderLine
     from ..page.models import Page, PageType
-<<<<<<< HEAD
-=======
-    from ..payment.interface import (
-        CustomerSource,
-        GatewayResponse,
-        InitializedPaymentResponse,
-        ListStoredPaymentMethodsRequestData,
-        PaymentData,
-        PaymentGateway,
-        PaymentGatewayData,
-        PaymentMethodData,
-        TokenConfig,
-        TransactionActionData,
-        TransactionSessionData,
-        TransactionSessionResult,
-    )
->>>>>>> e90db31f
     from ..payment.models import TransactionItem
     from ..product.models import (
         Category,
@@ -1556,7 +1540,6 @@
             list_stored_payment_methods_data,
         )
 
-<<<<<<< HEAD
     def stored_payment_method_request_delete(
         self,
         request_delete_data: "StoredPaymentMethodRequestDeleteData",
@@ -1571,8 +1554,6 @@
         )
         return response
 
-=======
->>>>>>> e90db31f
     def translation_created(self, translation: "Translation"):
         default_value = None
         return self.__run_method_on_plugins(
