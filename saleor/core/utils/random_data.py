--- conflicted
+++ resolved
@@ -1600,8 +1600,19 @@
         )
     yield (
         "Created checkout with two lines and custom prices. "
-<<<<<<< HEAD
-        f"Checkout token: {checkout.token}."
+        f"Checkout token: {checkout_info.checkout.token}."
+    )
+
+
+def create_checkout_with_same_variant_in_multiple_lines():
+    checkout_info = prepare_checkout_info()
+    for product_variant in ProductVariant.objects.all()[:2]:
+        add_variant_to_checkout(checkout_info, product_variant, 2)
+        add_variant_to_checkout(checkout_info, product_variant, 2, force_new_line=True)
+
+    yield (
+        "Created checkout with four lines and same variant in multiple lines "
+        f"Checkout token: {checkout_info.checkout.token}."
     )
 
 
@@ -1611,20 +1622,4 @@
     for name in names:
         tax_classes.append(TaxClass(name=name))
     TaxClass.objects.bulk_create(tax_classes)
-    yield f"Created tax classes: {names}"
-=======
-        f"Checkout token: {checkout_info.checkout.token}."
-    )
-
-
-def create_checkout_with_same_variant_in_multiple_lines():
-    checkout_info = prepare_checkout_info()
-    for product_variant in ProductVariant.objects.all()[:2]:
-        add_variant_to_checkout(checkout_info, product_variant, 2)
-        add_variant_to_checkout(checkout_info, product_variant, 2, force_new_line=True)
-
-    yield (
-        "Created checkout with four lines and same variant in multiple lines "
-        f"Checkout token: {checkout_info.checkout.token}."
-    )
->>>>>>> aa74ef6b
+    yield f"Created tax classes: {names}"