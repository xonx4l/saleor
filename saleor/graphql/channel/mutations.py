--- conflicted
+++ resolved
@@ -121,13 +121,9 @@
 
     @classmethod
     def post_save_action(cls, info, instance, cleaned_input):
-<<<<<<< HEAD
         TaxConfiguration.objects.create(channel=instance)
-        info.context.plugins.channel_created(instance)
-=======
         manager = load_plugin_manager(info.context)
         manager.channel_created(instance)
->>>>>>> cc5008ad
 
 
 class ChannelUpdateInput(ChannelInput):
