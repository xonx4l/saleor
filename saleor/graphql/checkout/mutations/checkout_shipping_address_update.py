--- conflicted
+++ resolved
@@ -29,11 +29,8 @@
 from ...core.mutations import BaseMutation
 from ...core.scalars import UUID
 from ...core.types import CheckoutError
-<<<<<<< HEAD
+from ...discount.dataloaders import load_discounts
 from ...plugins.dataloaders import load_plugins
-=======
-from ...discount.dataloaders import load_discounts
->>>>>>> 917cb9b7
 from ..types import Checkout
 from .checkout_create import CheckoutAddressValidationRules
 from .utils import (
@@ -158,14 +155,8 @@
                 "enable_fields_normalization", True
             ),
         )
-
-<<<<<<< HEAD
-        discounts = info.context.discounts
         manager = load_plugins(info.context)
-=======
         discounts = load_discounts(info.context)
-        manager = info.context.plugins
->>>>>>> 917cb9b7
         shipping_channel_listings = checkout.channel.shipping_method_listings.all()
         checkout_info = fetch_checkout_info(
             checkout, lines, discounts, manager, shipping_channel_listings
