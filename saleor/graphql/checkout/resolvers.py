--- conflicted
+++ resolved
@@ -36,11 +36,7 @@
             return checkout
 
         # resolve checkout for logged-in customer
-<<<<<<< HEAD
         user = load_user(info.context)
-=======
-        user = info.context.user
->>>>>>> 42f9464c
         if user and checkout.user == user:
             return checkout
 
