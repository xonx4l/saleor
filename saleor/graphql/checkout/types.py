--- conflicted
+++ resolved
@@ -52,7 +52,7 @@
 from ..core.fields import BaseField
 from ..core.scalars import UUID, PositiveDecimal
 from ..core.tracing import traced_resolver
-from ..core.types import ModelObjectType, Money, NonNullList, TaxedMoney
+from ..core.types import BaseObjectType, ModelObjectType, Money, NonNullList, TaxedMoney
 from ..core.utils import CHECKOUT_CALCULATE_TAXES_MESSAGE, WebhookEventInfo, str_to_enum
 from ..decorators import one_of_permissions_required
 from ..giftcard.dataloaders import GiftCardsByCheckoutIdLoader
@@ -111,8 +111,6 @@
     return address, lines, checkout_info, manager
 
 
-<<<<<<< HEAD
-=======
 class CheckoutLineProblemInsufficientStock(
     BaseObjectType,
 ):
@@ -200,38 +198,6 @@
         return super(CheckoutProblem, cls).resolve_type(instance, info)
 
 
-class GatewayConfigLine(BaseObjectType):
-    field = graphene.String(required=True, description="Gateway config key.")
-    value = graphene.String(description="Gateway config value for key.")
-
-    class Meta:
-        description = "Payment gateway client configuration key and value pair."
-        doc_category = DOC_CATEGORY_PAYMENTS
-
-
-class PaymentGateway(BaseObjectType):
-    name = graphene.String(required=True, description="Payment gateway name.")
-    id = graphene.ID(required=True, description="Payment gateway ID.")
-    config = NonNullList(
-        GatewayConfigLine,
-        required=True,
-        description="Payment gateway client configuration.",
-    )
-    currencies = NonNullList(
-        graphene.String,
-        required=True,
-        description="Payment gateway supported currencies.",
-    )
-
-    class Meta:
-        description = (
-            "Available payment gateway backend with configuration "
-            "necessary to setup client."
-        )
-        doc_category = DOC_CATEGORY_PAYMENTS
-
-
->>>>>>> 63efdd6e
 class CheckoutLine(ModelObjectType[models.CheckoutLine]):
     id = graphene.GlobalID(required=True, description="The ID of the checkout line.")
     variant = graphene.Field(
@@ -1223,7 +1189,14 @@
         return Promise.all(dataloaders).then(_calculate_total_balance_for_transactions)
 
     @staticmethod
-<<<<<<< HEAD
+    @traced_resolver
+    def resolve_problems(root: models.Checkout, info):
+        checkout_problems_dataloader = CheckoutProblemsByCheckoutIdDataloader(
+            info.context
+        )
+        return checkout_problems_dataloader.load(root.pk)
+
+    @staticmethod
     def resolve_stored_payment_methods(
         root: models.Checkout, info: ResolveInfo, amount: Optional[Decimal] = None
     ):
@@ -1247,14 +1220,6 @@
         return Promise.all([channel_loader, user_loader, manager]).then(
             _resolve_stored_payment_methods
         )
-=======
-    @traced_resolver
-    def resolve_problems(root: models.Checkout, info):
-        checkout_problems_dataloader = CheckoutProblemsByCheckoutIdDataloader(
-            info.context
-        )
-        return checkout_problems_dataloader.load(root.pk)
->>>>>>> 63efdd6e
 
 
 class CheckoutCountableConnection(CountableConnection):
