import graphene
from django.conf import settings

from ...discount import models as discount_models
from ...menu import models as menu_models
from ...page import models as page_models
from ...product import models as product_models
from ...shipping import models as shipping_models
from ...site import models as site_models
from ..core.connection import CountableDjangoObjectType
from ..core.types import LanguageDisplay
from ..core.utils import str_to_enum
from .enums import LanguageCodeEnum


class BaseTranslationType(CountableDjangoObjectType):
    language = graphene.Field(
        LanguageDisplay, description="Translation's language", required=True
    )

    class Meta:
        abstract = True

    def resolve_language(self, *_args):
        try:
            language = next(
                language[1]
                for language in settings.LANGUAGES
                if language[0] == self.language_code
            )
        except StopIteration:
            return None
        return LanguageDisplay(
            code=LanguageCodeEnum[str_to_enum(self.language_code)], language=language
        )


class AttributeValueTranslation(BaseTranslationType):
    class Meta:
        model = product_models.AttributeValueTranslation
        interfaces = [graphene.relay.Node]
<<<<<<< HEAD
        exclude_fields = ["attribute_value", "language_code"]
=======
        only_fields = ["id", "name"]
>>>>>>> e81494c9


class AttributeTranslation(BaseTranslationType):
    class Meta:
        model = product_models.AttributeTranslation
        interfaces = [graphene.relay.Node]
<<<<<<< HEAD
        exclude_fields = ["attribute", "language_code"]
=======
        only_fields = ["id", "name"]
>>>>>>> e81494c9


class ProductVariantTranslation(BaseTranslationType):
    class Meta:
        model = product_models.ProductVariantTranslation
        interfaces = [graphene.relay.Node]
<<<<<<< HEAD
        exclude_fields = ["product_variant", "language_code"]
=======
        only_fields = ["id", "name"]
>>>>>>> e81494c9


class ProductTranslation(BaseTranslationType):
    class Meta:
        model = product_models.ProductTranslation
        interfaces = [graphene.relay.Node]
<<<<<<< HEAD
        exclude_fields = ["product", "language_code"]
=======
        only_fields = [
            "description",
            "description_json",
            "id",
            "name",
            "seo_title",
            "seo_description",
        ]
>>>>>>> e81494c9


class CollectionTranslation(BaseTranslationType):
    class Meta:
        model = product_models.CollectionTranslation
        interfaces = [graphene.relay.Node]
<<<<<<< HEAD
        exclude_fields = ["collection", "language_code"]
=======
        only_fields = [
            "description",
            "description_json",
            "id",
            "name",
            "seo_title",
            "seo_description",
        ]
>>>>>>> e81494c9


class CategoryTranslation(BaseTranslationType):
    class Meta:
        model = product_models.CategoryTranslation
        interfaces = [graphene.relay.Node]
<<<<<<< HEAD
        exclude_fields = ["category", "language_code"]
=======
        only_fields = [
            "description",
            "description_json",
            "id",
            "name",
            "seo_title",
            "seo_description",
        ]
>>>>>>> e81494c9


class PageTranslation(BaseTranslationType):
    class Meta:
        model = page_models.PageTranslation
        interfaces = [graphene.relay.Node]
<<<<<<< HEAD
        exclude_fields = ["page", "language_code"]
=======
        only_fields = [
            "content",
            "content_json",
            "id",
            "seo_description",
            "seo_title",
            "title",
        ]
>>>>>>> e81494c9


class VoucherTranslation(BaseTranslationType):
    class Meta:
        model = discount_models.VoucherTranslation
        interfaces = [graphene.relay.Node]
<<<<<<< HEAD
        exclude_fields = ["voucher", "language_code"]
=======
        only_fields = ["id", "name"]
>>>>>>> e81494c9


class SaleTranslation(BaseTranslationType):
    class Meta:
        model = discount_models.SaleTranslation
        interfaces = [graphene.relay.Node]
<<<<<<< HEAD
        exclude_fields = ["sale", "language_code"]
=======
        only_fields = ["id", "name"]
>>>>>>> e81494c9


class ShopTranslation(BaseTranslationType):
    class Meta:
        model = site_models.SiteSettingsTranslation
        interfaces = [graphene.relay.Node]
<<<<<<< HEAD
        exclude_fields = ["site_settings", "language_code"]
=======
        only_fields = ["description", "header_text", "id"]
>>>>>>> e81494c9


class MenuItemTranslation(BaseTranslationType):
    class Meta:
        model = menu_models.MenuItemTranslation
        interfaces = [graphene.relay.Node]
<<<<<<< HEAD
        exclude_fields = ["menu_item", "language_code"]
=======
        only_fields = ["id", "name"]
>>>>>>> e81494c9


class ShippingMethodTranslation(BaseTranslationType):
    class Meta:
        model = shipping_models.ShippingMethodTranslation
        interfaces = [graphene.relay.Node]
<<<<<<< HEAD
        exclude_fields = ["shipping_method", "language_code"]
=======
        only_fields = ["id", "name"]
>>>>>>> e81494c9
<|MERGE_RESOLUTION|>--- conflicted
+++ resolved
@@ -39,42 +39,27 @@
     class Meta:
         model = product_models.AttributeValueTranslation
         interfaces = [graphene.relay.Node]
-<<<<<<< HEAD
-        exclude_fields = ["attribute_value", "language_code"]
-=======
         only_fields = ["id", "name"]
->>>>>>> e81494c9
 
 
 class AttributeTranslation(BaseTranslationType):
     class Meta:
         model = product_models.AttributeTranslation
         interfaces = [graphene.relay.Node]
-<<<<<<< HEAD
-        exclude_fields = ["attribute", "language_code"]
-=======
         only_fields = ["id", "name"]
->>>>>>> e81494c9
 
 
 class ProductVariantTranslation(BaseTranslationType):
     class Meta:
         model = product_models.ProductVariantTranslation
         interfaces = [graphene.relay.Node]
-<<<<<<< HEAD
-        exclude_fields = ["product_variant", "language_code"]
-=======
         only_fields = ["id", "name"]
->>>>>>> e81494c9
 
 
 class ProductTranslation(BaseTranslationType):
     class Meta:
         model = product_models.ProductTranslation
         interfaces = [graphene.relay.Node]
-<<<<<<< HEAD
-        exclude_fields = ["product", "language_code"]
-=======
         only_fields = [
             "description",
             "description_json",
@@ -83,16 +68,12 @@
             "seo_title",
             "seo_description",
         ]
->>>>>>> e81494c9
 
 
 class CollectionTranslation(BaseTranslationType):
     class Meta:
         model = product_models.CollectionTranslation
         interfaces = [graphene.relay.Node]
-<<<<<<< HEAD
-        exclude_fields = ["collection", "language_code"]
-=======
         only_fields = [
             "description",
             "description_json",
@@ -101,16 +82,12 @@
             "seo_title",
             "seo_description",
         ]
->>>>>>> e81494c9
 
 
 class CategoryTranslation(BaseTranslationType):
     class Meta:
         model = product_models.CategoryTranslation
         interfaces = [graphene.relay.Node]
-<<<<<<< HEAD
-        exclude_fields = ["category", "language_code"]
-=======
         only_fields = [
             "description",
             "description_json",
@@ -119,16 +96,12 @@
             "seo_title",
             "seo_description",
         ]
->>>>>>> e81494c9
 
 
 class PageTranslation(BaseTranslationType):
     class Meta:
         model = page_models.PageTranslation
         interfaces = [graphene.relay.Node]
-<<<<<<< HEAD
-        exclude_fields = ["page", "language_code"]
-=======
         only_fields = [
             "content",
             "content_json",
@@ -137,59 +110,38 @@
             "seo_title",
             "title",
         ]
->>>>>>> e81494c9
 
 
 class VoucherTranslation(BaseTranslationType):
     class Meta:
         model = discount_models.VoucherTranslation
         interfaces = [graphene.relay.Node]
-<<<<<<< HEAD
-        exclude_fields = ["voucher", "language_code"]
-=======
         only_fields = ["id", "name"]
->>>>>>> e81494c9
 
 
 class SaleTranslation(BaseTranslationType):
     class Meta:
         model = discount_models.SaleTranslation
         interfaces = [graphene.relay.Node]
-<<<<<<< HEAD
-        exclude_fields = ["sale", "language_code"]
-=======
         only_fields = ["id", "name"]
->>>>>>> e81494c9
 
 
 class ShopTranslation(BaseTranslationType):
     class Meta:
         model = site_models.SiteSettingsTranslation
         interfaces = [graphene.relay.Node]
-<<<<<<< HEAD
-        exclude_fields = ["site_settings", "language_code"]
-=======
         only_fields = ["description", "header_text", "id"]
->>>>>>> e81494c9
 
 
 class MenuItemTranslation(BaseTranslationType):
     class Meta:
         model = menu_models.MenuItemTranslation
         interfaces = [graphene.relay.Node]
-<<<<<<< HEAD
-        exclude_fields = ["menu_item", "language_code"]
-=======
         only_fields = ["id", "name"]
->>>>>>> e81494c9
 
 
 class ShippingMethodTranslation(BaseTranslationType):
     class Meta:
         model = shipping_models.ShippingMethodTranslation
         interfaces = [graphene.relay.Node]
-<<<<<<< HEAD
-        exclude_fields = ["shipping_method", "language_code"]
-=======
-        only_fields = ["id", "name"]
->>>>>>> e81494c9
+        only_fields = ["id", "name"]