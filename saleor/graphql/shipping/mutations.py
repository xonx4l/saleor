import graphene
<<<<<<< HEAD
from graphql_jwt.decorators import permission_required
from graphql_jwt.exceptions import PermissionDenied
=======
from django.core.exceptions import ValidationError
>>>>>>> e81494c9

from ...dashboard.shipping.forms import default_shipping_zone_exists
from ...shipping import models
from ..core.mutations import BaseMutation, ModelDeleteMutation, ModelMutation
from ..core.scalars import Decimal, WeightScalar
from .enums import ShippingMethodTypeEnum
from .types import ShippingMethod, ShippingZone


class ShippingPriceInput(graphene.InputObjectType):
    name = graphene.String(description="Name of the shipping method.")
    price = Decimal(description="Shipping price of the shipping method.")
    minimum_order_price = Decimal(
        description="Minimum order price to use this shipping method"
    )
    maximum_order_price = Decimal(
        description="Maximum order price to use this shipping method"
    )
    minimum_order_weight = WeightScalar(
        description="Minimum order weight to use this shipping method"
    )
    maximum_order_weight = WeightScalar(
        description="Maximum order weight to use this shipping method"
    )
    type = ShippingMethodTypeEnum(description="Shipping type: price or weight based.")
    shipping_zone = graphene.ID(
        description="Shipping zone this method belongs to.", name="shippingZone"
    )


class ShippingZoneInput(graphene.InputObjectType):
    name = graphene.String(
        description="Shipping zone's name. Visible only to the staff."
    )
    countries = graphene.List(
        graphene.String, description="List of countries in this shipping zone."
    )
    default = graphene.Boolean(
        description="""
            Is default shipping zone, that will be used
            for countries not covered by other zones."""
<<<<<<< HEAD
        )
=======
>>>>>>> e81494c9
    )


class ShippingZoneMixin:
    @classmethod
<<<<<<< HEAD
    def clean_input(cls, info, instance, input, errors):
        cleaned_input = super().clean_input(info, instance, input, errors)
        default = cleaned_input.get("default")
        if default:
            if default_shipping_zone_exists(instance.pk):
                cls.add_error(
                    errors, "default", "Default shipping zone already exists."
=======
    def clean_input(cls, info, instance, data):
        cleaned_input = super().clean_input(info, instance, data)
        default = cleaned_input.get("default")
        if default:
            if default_shipping_zone_exists(instance.pk):
                raise ValidationError(
                    {"default": "Default shipping zone already exists."}
>>>>>>> e81494c9
                )
            elif cleaned_input.get("countries"):
                cleaned_input["countries"] = []
        else:
            cleaned_input["default"] = False
        return cleaned_input


class ShippingZoneCreate(ShippingZoneMixin, ModelMutation):
    shipping_zone = graphene.Field(ShippingZone, description="Created shipping zone.")

    class Arguments:
        input = ShippingZoneInput(
            description="Fields required to create a shipping zone.", required=True
        )

    class Meta:
        description = "Creates a new shipping zone."
        model = models.ShippingZone
<<<<<<< HEAD

    @classmethod
    def user_is_allowed(cls, user, input):
        return user.has_perm("shipping.manage_shipping")
=======
        permissions = ("shipping.manage_shipping",)
>>>>>>> e81494c9


class ShippingZoneUpdate(ShippingZoneMixin, ModelMutation):
    shipping_zone = graphene.Field(ShippingZone, description="Updated shipping zone.")

    class Arguments:
        id = graphene.ID(description="ID of a shipping zone to update.", required=True)
        input = ShippingZoneInput(
            description="Fields required to update a shipping zone.", required=True
        )

    class Meta:
        description = "Updates a new shipping zone."
        model = models.ShippingZone
<<<<<<< HEAD

    @classmethod
    def user_is_allowed(cls, user, input):
        return user.has_perm("shipping.manage_shipping")
=======
        permissions = ("shipping.manage_shipping",)
>>>>>>> e81494c9


class ShippingZoneDelete(ModelDeleteMutation):
    class Arguments:
        id = graphene.ID(required=True, description="ID of a shipping zone to delete.")

    class Meta:
        description = "Deletes a shipping zone."
        model = models.ShippingZone
<<<<<<< HEAD

    @classmethod
    def user_is_allowed(cls, user, input):
        return user.has_perm("shipping.manage_shipping")
=======
        permissions = ("shipping.manage_shipping",)
>>>>>>> e81494c9


class ShippingPriceMixin:
    @classmethod
<<<<<<< HEAD
    def clean_input(cls, info, instance, input, errors):
        cleaned_input = super().clean_input(info, instance, input, errors)
        type = cleaned_input.get("type")
        if type:
            if type == ShippingMethodTypeEnum.PRICE.value:
=======
    def clean_input(cls, info, instance, data):
        cleaned_input = super().clean_input(info, instance, data)
        cleaned_type = cleaned_input.get("type")
        if cleaned_type:
            if cleaned_type == ShippingMethodTypeEnum.PRICE.value:
>>>>>>> e81494c9
                min_price = cleaned_input.get("minimum_order_price")
                max_price = cleaned_input.get("maximum_order_price")
                if (
                    min_price is not None
                    and max_price is not None
                    and max_price <= min_price
                ):
<<<<<<< HEAD
                    cls.add_error(
                        errors,
                        "maximum_order_price",
                        "Maximum order price should be larger than the "
                        "minimum order price.",
=======
                    raise ValidationError(
                        {
                            "maximum_order_price": (
                                "Maximum order price should be larger than "
                                "the minimum order price."
                            )
                        }
>>>>>>> e81494c9
                    )
            else:
                min_weight = cleaned_input.get("minimum_order_weight")
                max_weight = cleaned_input.get("maximum_order_weight")
                if (
                    min_weight is not None
                    and max_weight is not None
                    and max_weight <= min_weight
                ):
<<<<<<< HEAD
                    cls.add_error(
                        errors,
                        "maximum_order_weight",
                        "Maximum order weight should be larger than the "
                        "minimum order weight.",
=======
                    raise ValidationError(
                        {
                            "maximum_order_weight": (
                                "Maximum order weight should be larger than the "
                                "minimum order weight."
                            )
                        }
>>>>>>> e81494c9
                    )
        return cleaned_input


class ShippingPriceCreate(ShippingPriceMixin, ModelMutation):
    shipping_zone = graphene.Field(
        ShippingZone,
        description="A shipping zone to which the shipping method belongs.",
    )

    class Arguments:
        input = ShippingPriceInput(
            description="Fields required to create a shipping price", required=True
        )

    class Meta:
        description = "Creates a new shipping price."
        model = models.ShippingMethod
<<<<<<< HEAD

    @classmethod
    def user_is_allowed(cls, user, input):
        return user.has_perm("shipping.manage_shipping")
=======
        permissions = ("shipping.manage_shipping",)
>>>>>>> e81494c9

    @classmethod
    def success_response(cls, instance):
        response = super().success_response(instance)
        response.shipping_zone = instance.shipping_zone
        return response


class ShippingPriceUpdate(ShippingPriceMixin, ModelMutation):
    shipping_zone = graphene.Field(
        ShippingZone,
        description="A shipping zone to which the shipping method belongs.",
    )

    class Arguments:
        id = graphene.ID(description="ID of a shipping price to update.", required=True)
        input = ShippingPriceInput(
            description="Fields required to update a shipping price", required=True
        )

    class Meta:
        description = "Updates a new shipping price."
        model = models.ShippingMethod
<<<<<<< HEAD

    @classmethod
    def user_is_allowed(cls, user, input):
        return user.has_perm("shipping.manage_shipping")
=======
        permissions = ("shipping.manage_shipping",)
>>>>>>> e81494c9

    @classmethod
    def success_response(cls, instance):
        response = super().success_response(instance)
        response.shipping_zone = instance.shipping_zone
        return response


class ShippingPriceDelete(BaseMutation):
    shipping_method = graphene.Field(
        ShippingMethod, description="A shipping method to delete."
    )
    shipping_zone = graphene.Field(
        ShippingZone,
        description="A shipping zone to which the shipping method belongs.",
    )

    class Arguments:
        id = graphene.ID(required=True, description="ID of a shipping price to delete.")

    class Meta:
        description = "Deletes a shipping price."
<<<<<<< HEAD

    @classmethod
    @permission_required("shipping.manage_shipping")
    def mutate(cls, root, info, id):
        # DEMO: disable mutations
        raise PermissionDenied("Be aware admin pirate! API runs in read only mode!")

        errors = []
        shipping_method = cls.get_node_or_error(
            info, id, errors, "id", only_type=ShippingMethod
        )
        if not shipping_method:
            return ShippingPriceDelete(errors=errors)

=======
        permissions = ("shipping.manage_shipping",)

    @classmethod
    def perform_mutation(cls, _root, info, **data):
        shipping_method = cls.get_node_or_error(
            info, data.get("id"), only_type=ShippingMethod
        )
>>>>>>> e81494c9
        shipping_method_id = shipping_method.id
        shipping_zone = shipping_method.shipping_zone
        shipping_method.delete()
        shipping_method.id = shipping_method_id
        return ShippingPriceDelete(
<<<<<<< HEAD
            shipping_method=shipping_method, shipping_zone=shipping_zone, errors=errors
=======
            shipping_method=shipping_method, shipping_zone=shipping_zone
>>>>>>> e81494c9
        )<|MERGE_RESOLUTION|>--- conflicted
+++ resolved
@@ -1,10 +1,5 @@
 import graphene
-<<<<<<< HEAD
-from graphql_jwt.decorators import permission_required
-from graphql_jwt.exceptions import PermissionDenied
-=======
 from django.core.exceptions import ValidationError
->>>>>>> e81494c9
 
 from ...dashboard.shipping.forms import default_shipping_zone_exists
 from ...shipping import models
@@ -46,24 +41,11 @@
         description="""
             Is default shipping zone, that will be used
             for countries not covered by other zones."""
-<<<<<<< HEAD
-        )
-=======
->>>>>>> e81494c9
     )
 
 
 class ShippingZoneMixin:
     @classmethod
-<<<<<<< HEAD
-    def clean_input(cls, info, instance, input, errors):
-        cleaned_input = super().clean_input(info, instance, input, errors)
-        default = cleaned_input.get("default")
-        if default:
-            if default_shipping_zone_exists(instance.pk):
-                cls.add_error(
-                    errors, "default", "Default shipping zone already exists."
-=======
     def clean_input(cls, info, instance, data):
         cleaned_input = super().clean_input(info, instance, data)
         default = cleaned_input.get("default")
@@ -71,7 +53,6 @@
             if default_shipping_zone_exists(instance.pk):
                 raise ValidationError(
                     {"default": "Default shipping zone already exists."}
->>>>>>> e81494c9
                 )
             elif cleaned_input.get("countries"):
                 cleaned_input["countries"] = []
@@ -91,14 +72,7 @@
     class Meta:
         description = "Creates a new shipping zone."
         model = models.ShippingZone
-<<<<<<< HEAD
-
-    @classmethod
-    def user_is_allowed(cls, user, input):
-        return user.has_perm("shipping.manage_shipping")
-=======
-        permissions = ("shipping.manage_shipping",)
->>>>>>> e81494c9
+        permissions = ("shipping.manage_shipping",)
 
 
 class ShippingZoneUpdate(ShippingZoneMixin, ModelMutation):
@@ -113,14 +87,7 @@
     class Meta:
         description = "Updates a new shipping zone."
         model = models.ShippingZone
-<<<<<<< HEAD
-
-    @classmethod
-    def user_is_allowed(cls, user, input):
-        return user.has_perm("shipping.manage_shipping")
-=======
-        permissions = ("shipping.manage_shipping",)
->>>>>>> e81494c9
+        permissions = ("shipping.manage_shipping",)
 
 
 class ShippingZoneDelete(ModelDeleteMutation):
@@ -130,31 +97,16 @@
     class Meta:
         description = "Deletes a shipping zone."
         model = models.ShippingZone
-<<<<<<< HEAD
-
-    @classmethod
-    def user_is_allowed(cls, user, input):
-        return user.has_perm("shipping.manage_shipping")
-=======
-        permissions = ("shipping.manage_shipping",)
->>>>>>> e81494c9
+        permissions = ("shipping.manage_shipping",)
 
 
 class ShippingPriceMixin:
     @classmethod
-<<<<<<< HEAD
-    def clean_input(cls, info, instance, input, errors):
-        cleaned_input = super().clean_input(info, instance, input, errors)
-        type = cleaned_input.get("type")
-        if type:
-            if type == ShippingMethodTypeEnum.PRICE.value:
-=======
     def clean_input(cls, info, instance, data):
         cleaned_input = super().clean_input(info, instance, data)
         cleaned_type = cleaned_input.get("type")
         if cleaned_type:
             if cleaned_type == ShippingMethodTypeEnum.PRICE.value:
->>>>>>> e81494c9
                 min_price = cleaned_input.get("minimum_order_price")
                 max_price = cleaned_input.get("maximum_order_price")
                 if (
@@ -162,13 +114,6 @@
                     and max_price is not None
                     and max_price <= min_price
                 ):
-<<<<<<< HEAD
-                    cls.add_error(
-                        errors,
-                        "maximum_order_price",
-                        "Maximum order price should be larger than the "
-                        "minimum order price.",
-=======
                     raise ValidationError(
                         {
                             "maximum_order_price": (
@@ -176,7 +121,6 @@
                                 "the minimum order price."
                             )
                         }
->>>>>>> e81494c9
                     )
             else:
                 min_weight = cleaned_input.get("minimum_order_weight")
@@ -186,13 +130,6 @@
                     and max_weight is not None
                     and max_weight <= min_weight
                 ):
-<<<<<<< HEAD
-                    cls.add_error(
-                        errors,
-                        "maximum_order_weight",
-                        "Maximum order weight should be larger than the "
-                        "minimum order weight.",
-=======
                     raise ValidationError(
                         {
                             "maximum_order_weight": (
@@ -200,7 +137,6 @@
                                 "minimum order weight."
                             )
                         }
->>>>>>> e81494c9
                     )
         return cleaned_input
 
@@ -219,14 +155,7 @@
     class Meta:
         description = "Creates a new shipping price."
         model = models.ShippingMethod
-<<<<<<< HEAD
-
-    @classmethod
-    def user_is_allowed(cls, user, input):
-        return user.has_perm("shipping.manage_shipping")
-=======
-        permissions = ("shipping.manage_shipping",)
->>>>>>> e81494c9
+        permissions = ("shipping.manage_shipping",)
 
     @classmethod
     def success_response(cls, instance):
@@ -250,14 +179,7 @@
     class Meta:
         description = "Updates a new shipping price."
         model = models.ShippingMethod
-<<<<<<< HEAD
-
-    @classmethod
-    def user_is_allowed(cls, user, input):
-        return user.has_perm("shipping.manage_shipping")
-=======
-        permissions = ("shipping.manage_shipping",)
->>>>>>> e81494c9
+        permissions = ("shipping.manage_shipping",)
 
     @classmethod
     def success_response(cls, instance):
@@ -280,22 +202,6 @@
 
     class Meta:
         description = "Deletes a shipping price."
-<<<<<<< HEAD
-
-    @classmethod
-    @permission_required("shipping.manage_shipping")
-    def mutate(cls, root, info, id):
-        # DEMO: disable mutations
-        raise PermissionDenied("Be aware admin pirate! API runs in read only mode!")
-
-        errors = []
-        shipping_method = cls.get_node_or_error(
-            info, id, errors, "id", only_type=ShippingMethod
-        )
-        if not shipping_method:
-            return ShippingPriceDelete(errors=errors)
-
-=======
         permissions = ("shipping.manage_shipping",)
 
     @classmethod
@@ -303,15 +209,10 @@
         shipping_method = cls.get_node_or_error(
             info, data.get("id"), only_type=ShippingMethod
         )
->>>>>>> e81494c9
         shipping_method_id = shipping_method.id
         shipping_zone = shipping_method.shipping_zone
         shipping_method.delete()
         shipping_method.id = shipping_method_id
         return ShippingPriceDelete(
-<<<<<<< HEAD
-            shipping_method=shipping_method, shipping_zone=shipping_zone, errors=errors
-=======
             shipping_method=shipping_method, shipping_zone=shipping_zone
->>>>>>> e81494c9
         )