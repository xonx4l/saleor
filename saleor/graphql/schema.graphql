schema {
  query: Query
  mutation: Mutation
}

type AccountAddressCreate {
  user: User
  accountErrors: [AccountError!]! @deprecated(reason: "This field will be removed in Saleor 4.0. Use `errors` field instead.")
  errors: [AccountError!]!
  address: Address
}

type AccountAddressDelete {
  user: User
  accountErrors: [AccountError!]! @deprecated(reason: "This field will be removed in Saleor 4.0. Use `errors` field instead.")
  errors: [AccountError!]!
  address: Address
}

type AccountAddressUpdate {
  user: User
  accountErrors: [AccountError!]! @deprecated(reason: "This field will be removed in Saleor 4.0. Use `errors` field instead.")
  errors: [AccountError!]!
  address: Address
}

type AccountDelete {
  accountErrors: [AccountError!]! @deprecated(reason: "This field will be removed in Saleor 4.0. Use `errors` field instead.")
  errors: [AccountError!]!
  user: User
}

type AccountError {
  field: String
  message: String
  code: AccountErrorCode!
  addressType: AddressTypeEnum
}

enum AccountErrorCode {
  ACTIVATE_OWN_ACCOUNT
  ACTIVATE_SUPERUSER_ACCOUNT
  DUPLICATED_INPUT_ITEM
  DEACTIVATE_OWN_ACCOUNT
  DEACTIVATE_SUPERUSER_ACCOUNT
  DELETE_NON_STAFF_USER
  DELETE_OWN_ACCOUNT
  DELETE_STAFF_ACCOUNT
  DELETE_SUPERUSER_ACCOUNT
  GRAPHQL_ERROR
  INACTIVE
  INVALID
  INVALID_PASSWORD
  LEFT_NOT_MANAGEABLE_PERMISSION
  INVALID_CREDENTIALS
  NOT_FOUND
  OUT_OF_SCOPE_USER
  OUT_OF_SCOPE_GROUP
  OUT_OF_SCOPE_PERMISSION
  PASSWORD_ENTIRELY_NUMERIC
  PASSWORD_TOO_COMMON
  PASSWORD_TOO_SHORT
  PASSWORD_TOO_SIMILAR
  REQUIRED
  UNIQUE
  JWT_SIGNATURE_EXPIRED
  JWT_INVALID_TOKEN
  JWT_DECODE_ERROR
  JWT_MISSING_TOKEN
  JWT_INVALID_CSRF_TOKEN
  CHANNEL_INACTIVE
  MISSING_CHANNEL_SLUG
}

input AccountInput {
  firstName: String
  lastName: String
  defaultBillingAddress: AddressInput
  defaultShippingAddress: AddressInput
  languageCode: LanguageCodeEnum
}

type AccountRegister {
  requiresConfirmation: Boolean
  accountErrors: [AccountError!]! @deprecated(reason: "This field will be removed in Saleor 4.0. Use `errors` field instead.")
  errors: [AccountError!]!
  user: User
}

input AccountRegisterInput {
  email: String!
  password: String!
  redirectUrl: String
  languageCode: LanguageCodeEnum
  metadata: [MetadataInput!]
  channel: String
}

type AccountRequestDeletion {
  accountErrors: [AccountError!]! @deprecated(reason: "This field will be removed in Saleor 4.0. Use `errors` field instead.")
  errors: [AccountError!]!
}

type AccountSetDefaultAddress {
  user: User
  accountErrors: [AccountError!]! @deprecated(reason: "This field will be removed in Saleor 4.0. Use `errors` field instead.")
  errors: [AccountError!]!
}

type AccountUpdate {
  accountErrors: [AccountError!]! @deprecated(reason: "This field will be removed in Saleor 4.0. Use `errors` field instead.")
  errors: [AccountError!]!
  user: User
}

type Address implements Node {
  id: ID!
  firstName: String!
  lastName: String!
  companyName: String!
  streetAddress1: String!
  streetAddress2: String!
  city: String!
  cityArea: String!
  postalCode: String!
  country: CountryDisplay!
  countryArea: String!
  phone: String
  isDefaultShippingAddress: Boolean
  isDefaultBillingAddress: Boolean
}

type AddressCreate {
  user: User
  accountErrors: [AccountError!]! @deprecated(reason: "This field will be removed in Saleor 4.0. Use `errors` field instead.")
  errors: [AccountError!]!
  address: Address
}

type AddressDelete {
  user: User
  accountErrors: [AccountError!]! @deprecated(reason: "This field will be removed in Saleor 4.0. Use `errors` field instead.")
  errors: [AccountError!]!
  address: Address
}

input AddressInput {
  firstName: String
  lastName: String
  companyName: String
  streetAddress1: String
  streetAddress2: String
  city: String
  cityArea: String
  postalCode: String
  country: CountryCode
  countryArea: String
  phone: String
}

type AddressSetDefault {
  user: User
  accountErrors: [AccountError!]! @deprecated(reason: "This field will be removed in Saleor 4.0. Use `errors` field instead.")
  errors: [AccountError!]!
}

enum AddressTypeEnum {
  BILLING
  SHIPPING
}

type AddressUpdate {
  user: User
  accountErrors: [AccountError!]! @deprecated(reason: "This field will be removed in Saleor 4.0. Use `errors` field instead.")
  errors: [AccountError!]!
  address: Address
}

type AddressValidationData {
  countryCode: String
  countryName: String
  addressFormat: String
  addressLatinFormat: String
  allowedFields: [String]
  requiredFields: [String]
  upperFields: [String]
  countryAreaType: String
  countryAreaChoices: [ChoiceValue]
  cityType: String
  cityChoices: [ChoiceValue]
  cityAreaType: String
  cityAreaChoices: [ChoiceValue]
  postalCodeType: String
  postalCodeMatchers: [String]
  postalCodeExamples: [String]
  postalCodePrefix: String
}

type Allocation implements Node {
  id: ID!
  quantity: Int!
  warehouse: Warehouse!
}

type App implements Node & ObjectWithMetadata {
  id: ID!
  name: String
  created: DateTime
  isActive: Boolean
  permissions: [Permission]
  tokens: [AppToken]
  privateMetadata: [MetadataItem]!
  metadata: [MetadataItem]!
  type: AppTypeEnum
  webhooks: [Webhook]
  aboutApp: String
  dataPrivacy: String
  dataPrivacyUrl: String
  homepageUrl: String
  supportUrl: String
  configurationUrl: String
  appUrl: String
  version: String
  accessToken: String
  extensions: [AppExtension!]!
}

type AppActivate {
  appErrors: [AppError!]! @deprecated(reason: "This field will be removed in Saleor 4.0. Use `errors` field instead.")
  errors: [AppError!]!
  app: App
}

type AppCountableConnection {
  pageInfo: PageInfo!
  edges: [AppCountableEdge!]!
  totalCount: Int
}

type AppCountableEdge {
  node: App!
  cursor: String!
}

type AppCreate {
  authToken: String
  appErrors: [AppError!]! @deprecated(reason: "This field will be removed in Saleor 4.0. Use `errors` field instead.")
  errors: [AppError!]!
  app: App
}

type AppDeactivate {
  appErrors: [AppError!]! @deprecated(reason: "This field will be removed in Saleor 4.0. Use `errors` field instead.")
  errors: [AppError!]!
  app: App
}

type AppDelete {
  appErrors: [AppError!]! @deprecated(reason: "This field will be removed in Saleor 4.0. Use `errors` field instead.")
  errors: [AppError!]!
  app: App
}

type AppDeleteFailedInstallation {
  appErrors: [AppError!]! @deprecated(reason: "This field will be removed in Saleor 4.0. Use `errors` field instead.")
  errors: [AppError!]!
  appInstallation: AppInstallation
}

type AppError {
  field: String
  message: String
  code: AppErrorCode!
  permissions: [PermissionEnum!]
}

enum AppErrorCode {
  FORBIDDEN
  GRAPHQL_ERROR
  INVALID
  INVALID_STATUS
  INVALID_PERMISSION
  INVALID_URL_FORMAT
  INVALID_MANIFEST_FORMAT
  MANIFEST_URL_CANT_CONNECT
  NOT_FOUND
  REQUIRED
  UNIQUE
  OUT_OF_SCOPE_APP
  OUT_OF_SCOPE_PERMISSION
}

type AppExtension implements Node {
  id: ID!
  app: App!
  label: String!
  url: String!
  view: AppExtensionViewEnum!
  type: AppExtensionTypeEnum!
  target: AppExtensionTargetEnum!
  permissions: [Permission!]!
  accessToken: String
}

type AppExtensionCountableConnection {
  pageInfo: PageInfo!
  edges: [AppExtensionCountableEdge!]!
  totalCount: Int
}

type AppExtensionCountableEdge {
  node: AppExtension!
  cursor: String!
}

input AppExtensionFilterInput {
  view: AppExtensionViewEnum
  type: AppExtensionTypeEnum
  target: AppExtensionTargetEnum
}

enum AppExtensionTargetEnum {
  MORE_ACTIONS
  CREATE
}

enum AppExtensionTypeEnum {
  OVERVIEW
  DETAILS
}

enum AppExtensionViewEnum {
  PRODUCT
}

type AppFetchManifest {
  manifest: Manifest
  appErrors: [AppError!]! @deprecated(reason: "This field will be removed in Saleor 4.0. Use `errors` field instead.")
  errors: [AppError!]!
}

input AppFilterInput {
  search: String
  isActive: Boolean
  type: AppTypeEnum
}

input AppInput {
  name: String
  permissions: [PermissionEnum]
}

type AppInstall {
  appErrors: [AppError!]! @deprecated(reason: "This field will be removed in Saleor 4.0. Use `errors` field instead.")
  errors: [AppError!]!
  appInstallation: AppInstallation
}

input AppInstallInput {
  appName: String
  manifestUrl: String
  activateAfterInstallation: Boolean = true
  permissions: [PermissionEnum]
}

type AppInstallation implements Node & Job {
  appName: String!
  manifestUrl: String!
  id: ID!
  status: JobStatusEnum!
  createdAt: DateTime!
  updatedAt: DateTime!
  message: String
}

type AppManifestExtension {
  permissions: [Permission!]!
  label: String!
  url: String!
  view: AppExtensionViewEnum!
  type: AppExtensionTypeEnum!
  target: AppExtensionTargetEnum!
}

type AppRetryInstall {
  appErrors: [AppError!]! @deprecated(reason: "This field will be removed in Saleor 4.0. Use `errors` field instead.")
  errors: [AppError!]!
  appInstallation: AppInstallation
}

enum AppSortField {
  NAME
  CREATION_DATE
}

input AppSortingInput {
  direction: OrderDirection!
  field: AppSortField!
}

type AppToken implements Node {
  name: String
  authToken: String
  id: ID!
}

type AppTokenCreate {
  authToken: String
  appErrors: [AppError!]! @deprecated(reason: "This field will be removed in Saleor 4.0. Use `errors` field instead.")
  errors: [AppError!]!
  appToken: AppToken
}

type AppTokenDelete {
  appErrors: [AppError!]! @deprecated(reason: "This field will be removed in Saleor 4.0. Use `errors` field instead.")
  errors: [AppError!]!
  appToken: AppToken
}

input AppTokenInput {
  name: String
  app: ID!
}

type AppTokenVerify {
  valid: Boolean!
  appErrors: [AppError!]! @deprecated(reason: "This field will be removed in Saleor 4.0. Use `errors` field instead.")
  errors: [AppError!]!
}

enum AppTypeEnum {
  LOCAL
  THIRDPARTY
}

type AppUpdate {
  appErrors: [AppError!]! @deprecated(reason: "This field will be removed in Saleor 4.0. Use `errors` field instead.")
  errors: [AppError!]!
  app: App
}

enum AreaUnitsEnum {
  SQ_CM
  SQ_M
  SQ_KM
  SQ_FT
  SQ_YD
  SQ_INCH
}

type AssignNavigation {
  menu: Menu
  menuErrors: [MenuError!]! @deprecated(reason: "This field will be removed in Saleor 4.0. Use `errors` field instead.")
  errors: [MenuError!]!
}

type Attribute implements Node & ObjectWithMetadata {
  id: ID!
  productTypes(before: String, after: String, first: Int, last: Int): ProductTypeCountableConnection!
  productVariantTypes(before: String, after: String, first: Int, last: Int): ProductTypeCountableConnection!
  privateMetadata: [MetadataItem]!
  metadata: [MetadataItem]!
  inputType: AttributeInputTypeEnum
  entityType: AttributeEntityTypeEnum
  name: String
  slug: String
  type: AttributeTypeEnum
  unit: MeasurementUnitsEnum
  choices(sortBy: AttributeChoicesSortingInput, filter: AttributeValueFilterInput, before: String, after: String, first: Int, last: Int): AttributeValueCountableConnection
  valueRequired: Boolean!
  visibleInStorefront: Boolean!
  filterableInStorefront: Boolean!
  filterableInDashboard: Boolean!
  availableInGrid: Boolean!
  translation(languageCode: LanguageCodeEnum!): AttributeTranslation
  storefrontSearchPosition: Int!
  withChoices: Boolean!
}

type AttributeBulkDelete {
  count: Int!
  attributeErrors: [AttributeError!]! @deprecated(reason: "This field will be removed in Saleor 4.0. Use `errors` field instead.")
  errors: [AttributeError!]!
}

enum AttributeChoicesSortField {
  NAME
  SLUG
}

input AttributeChoicesSortingInput {
  direction: OrderDirection!
  field: AttributeChoicesSortField!
}

type AttributeCountableConnection {
  pageInfo: PageInfo!
  edges: [AttributeCountableEdge!]!
  totalCount: Int
}

type AttributeCountableEdge {
  node: Attribute!
  cursor: String!
}

type AttributeCreate {
  attribute: Attribute
  attributeErrors: [AttributeError!]! @deprecated(reason: "This field will be removed in Saleor 4.0. Use `errors` field instead.")
  errors: [AttributeError!]!
}

input AttributeCreateInput {
  inputType: AttributeInputTypeEnum
  entityType: AttributeEntityTypeEnum
  name: String!
  slug: String
  type: AttributeTypeEnum!
  unit: MeasurementUnitsEnum
  values: [AttributeValueCreateInput]
  valueRequired: Boolean
  isVariantOnly: Boolean
  visibleInStorefront: Boolean
  filterableInStorefront: Boolean
  filterableInDashboard: Boolean
  storefrontSearchPosition: Int
  availableInGrid: Boolean
}

type AttributeDelete {
  attributeErrors: [AttributeError!]! @deprecated(reason: "This field will be removed in Saleor 4.0. Use `errors` field instead.")
  errors: [AttributeError!]!
  attribute: Attribute
}

enum AttributeEntityTypeEnum {
  PAGE
  PRODUCT
}

type AttributeError {
  field: String
  message: String
  code: AttributeErrorCode!
}

enum AttributeErrorCode {
  ALREADY_EXISTS
  GRAPHQL_ERROR
  INVALID
  NOT_FOUND
  REQUIRED
  UNIQUE
}

input AttributeFilterInput {
  valueRequired: Boolean
  isVariantOnly: Boolean
  visibleInStorefront: Boolean
  filterableInStorefront: Boolean
  filterableInDashboard: Boolean
  availableInGrid: Boolean
  metadata: [MetadataFilter]
  search: String
  ids: [ID]
  type: AttributeTypeEnum
  inCollection: ID
  inCategory: ID
  channel: String
}

input AttributeInput {
  slug: String!
  values: [String]
  valuesRange: IntRangeInput
  dateTime: DateTimeRangeInput
  date: DateRangeInput
  boolean: Boolean
}

enum AttributeInputTypeEnum {
  DROPDOWN
  MULTISELECT
  FILE
  REFERENCE
  NUMERIC
  RICH_TEXT
  BOOLEAN
  DATE
  DATE_TIME
}

type AttributeReorderValues {
  attribute: Attribute
  attributeErrors: [AttributeError!]! @deprecated(reason: "This field will be removed in Saleor 4.0. Use `errors` field instead.")
  errors: [AttributeError!]!
}

enum AttributeSortField {
  NAME
  SLUG
  VALUE_REQUIRED
  IS_VARIANT_ONLY
  VISIBLE_IN_STOREFRONT
  FILTERABLE_IN_STOREFRONT
  FILTERABLE_IN_DASHBOARD
  STOREFRONT_SEARCH_POSITION
  AVAILABLE_IN_GRID
}

input AttributeSortingInput {
  direction: OrderDirection!
  field: AttributeSortField!
}

type AttributeTranslatableContent implements Node {
  id: ID!
  name: String!
  translation(languageCode: LanguageCodeEnum!): AttributeTranslation
  attribute: Attribute @deprecated(reason: "This field will be removed in Saleor 4.0. Get model fields from the root level queries.")
}

type AttributeTranslate {
  translationErrors: [TranslationError!]! @deprecated(reason: "This field will be removed in Saleor 4.0. Use `errors` field instead.")
  errors: [TranslationError!]!
  attribute: Attribute
}

type AttributeTranslation implements Node {
  id: ID!
  name: String!
  language: LanguageDisplay!
}

enum AttributeTypeEnum {
  PRODUCT_TYPE
  PAGE_TYPE
}

type AttributeUpdate {
  attribute: Attribute
  attributeErrors: [AttributeError!]! @deprecated(reason: "This field will be removed in Saleor 4.0. Use `errors` field instead.")
  errors: [AttributeError!]!
}

input AttributeUpdateInput {
  name: String
  slug: String
  unit: MeasurementUnitsEnum
  removeValues: [ID]
  addValues: [AttributeValueCreateInput]
  valueRequired: Boolean
  isVariantOnly: Boolean
  visibleInStorefront: Boolean
  filterableInStorefront: Boolean
  filterableInDashboard: Boolean
  storefrontSearchPosition: Int
  availableInGrid: Boolean
}

type AttributeValue implements Node {
  id: ID!
  name: String
  slug: String
  value: String
  translation(languageCode: LanguageCodeEnum!): AttributeValueTranslation
  inputType: AttributeInputTypeEnum
  reference: ID
  file: File
  richText: JSONString
  boolean: Boolean
  date: Date
  dateTime: DateTime
}

type AttributeValueBulkDelete {
  count: Int!
  attributeErrors: [AttributeError!]! @deprecated(reason: "This field will be removed in Saleor 4.0. Use `errors` field instead.")
  errors: [AttributeError!]!
}

type AttributeValueCountableConnection {
  pageInfo: PageInfo!
  edges: [AttributeValueCountableEdge!]!
  totalCount: Int
}

type AttributeValueCountableEdge {
  node: AttributeValue!
  cursor: String!
}

type AttributeValueCreate {
  attribute: Attribute
  attributeErrors: [AttributeError!]! @deprecated(reason: "This field will be removed in Saleor 4.0. Use `errors` field instead.")
  errors: [AttributeError!]!
  attributeValue: AttributeValue
}

input AttributeValueCreateInput {
  name: String!
  value: String
  richText: JSONString
}

type AttributeValueDelete {
  attribute: Attribute
  attributeErrors: [AttributeError!]! @deprecated(reason: "This field will be removed in Saleor 4.0. Use `errors` field instead.")
  errors: [AttributeError!]!
  attributeValue: AttributeValue
}

input AttributeValueFilterInput {
  search: String
}

input AttributeValueInput {
  id: ID
  values: [String!]
  file: String
  contentType: String
  references: [ID!]
  richText: JSONString
  boolean: Boolean
  date: Date
  dateTime: DateTime
}

type AttributeValueTranslatableContent implements Node {
  id: ID!
  name: String!
  richText: JSONString
  translation(languageCode: LanguageCodeEnum!): AttributeValueTranslation
  attributeValue: AttributeValue @deprecated(reason: "This field will be removed in Saleor 4.0. Get model fields from the root level queries.")
}

type AttributeValueTranslate {
  translationErrors: [TranslationError!]! @deprecated(reason: "This field will be removed in Saleor 4.0. Use `errors` field instead.")
  errors: [TranslationError!]!
  attributeValue: AttributeValue
}

type AttributeValueTranslation implements Node {
  id: ID!
  name: String!
  richText: JSONString
  language: LanguageDisplay!
}

input AttributeValueTranslationInput {
  name: String
  richText: JSONString
}

type AttributeValueUpdate {
  attribute: Attribute
  attributeErrors: [AttributeError!]! @deprecated(reason: "This field will be removed in Saleor 4.0. Use `errors` field instead.")
  errors: [AttributeError!]!
  attributeValue: AttributeValue
}

input BulkAttributeValueInput {
  id: ID
  values: [String!]
  boolean: Boolean
}

type BulkProductError {
  field: String
  message: String
  code: ProductErrorCode!
  attributes: [ID!]
  values: [ID!]
  index: Int
  warehouses: [ID!]
  channels: [ID!]
}

type BulkStockError {
  field: String
  message: String
  code: ProductErrorCode!
  attributes: [ID!]
  values: [ID!]
  index: Int
}

input CatalogueInput {
  products: [ID]
  categories: [ID]
  collections: [ID]
}

type Category implements Node & ObjectWithMetadata {
  id: ID!
  seoTitle: String
  seoDescription: String
  name: String!
  description: JSONString
  slug: String!
  parent: Category
  level: Int!
  privateMetadata: [MetadataItem]!
  metadata: [MetadataItem]!
  descriptionJson: JSONString @deprecated(reason: "This field will be removed in Saleor 4.0. Use the `description` field instead.")
  ancestors(before: String, after: String, first: Int, last: Int): CategoryCountableConnection
  products(channel: String, before: String, after: String, first: Int, last: Int): ProductCountableConnection
  children(before: String, after: String, first: Int, last: Int): CategoryCountableConnection
  backgroundImage(size: Int): Image
  translation(languageCode: LanguageCodeEnum!): CategoryTranslation
}

type CategoryBulkDelete {
  count: Int!
  productErrors: [ProductError!]! @deprecated(reason: "This field will be removed in Saleor 4.0. Use `errors` field instead.")
  errors: [ProductError!]!
}

type CategoryCountableConnection {
  pageInfo: PageInfo!
  edges: [CategoryCountableEdge!]!
  totalCount: Int
}

type CategoryCountableEdge {
  node: Category!
  cursor: String!
}

type CategoryCreate {
  productErrors: [ProductError!]! @deprecated(reason: "This field will be removed in Saleor 4.0. Use `errors` field instead.")
  errors: [ProductError!]!
  category: Category
}

type CategoryDelete {
  productErrors: [ProductError!]! @deprecated(reason: "This field will be removed in Saleor 4.0. Use `errors` field instead.")
  errors: [ProductError!]!
  category: Category
}

input CategoryFilterInput {
  search: String
  metadata: [MetadataFilter]
  ids: [ID]
}

input CategoryInput {
  description: JSONString
  name: String
  slug: String
  seo: SeoInput
  backgroundImage: Upload
  backgroundImageAlt: String
}

enum CategorySortField {
  NAME
  PRODUCT_COUNT
  SUBCATEGORY_COUNT
}

input CategorySortingInput {
  direction: OrderDirection!
  channel: String
  field: CategorySortField!
}

type CategoryTranslatableContent implements Node {
  id: ID!
  seoTitle: String
  seoDescription: String
  name: String!
  description: JSONString
  descriptionJson: JSONString @deprecated(reason: "This field will be removed in Saleor 4.0. Use the `description` field instead.")
  translation(languageCode: LanguageCodeEnum!): CategoryTranslation
  category: Category @deprecated(reason: "This field will be removed in Saleor 4.0. Get model fields from the root level queries.")
}

type CategoryTranslate {
  translationErrors: [TranslationError!]! @deprecated(reason: "This field will be removed in Saleor 4.0. Use `errors` field instead.")
  errors: [TranslationError!]!
  category: Category
}

type CategoryTranslation implements Node {
  id: ID!
  seoTitle: String
  seoDescription: String
  name: String
  description: JSONString
  language: LanguageDisplay!
  descriptionJson: JSONString @deprecated(reason: "This field will be removed in Saleor 4.0. Use the `description` field instead.")
}

type CategoryUpdate {
  productErrors: [ProductError!]! @deprecated(reason: "This field will be removed in Saleor 4.0. Use `errors` field instead.")
  errors: [ProductError!]!
  category: Category
}

type Channel implements Node {
  id: ID!
  name: String!
  isActive: Boolean!
  slug: String!
  currencyCode: String!
  hasOrders: Boolean!
  defaultCountry: CountryDisplay!
}

type ChannelActivate {
  channel: Channel
  channelErrors: [ChannelError!]! @deprecated(reason: "This field will be removed in Saleor 4.0. Use `errors` field instead.")
  errors: [ChannelError!]!
}

type ChannelCreate {
  channelErrors: [ChannelError!]! @deprecated(reason: "This field will be removed in Saleor 4.0. Use `errors` field instead.")
  errors: [ChannelError!]!
  channel: Channel
}

input ChannelCreateInput {
  isActive: Boolean
  name: String!
  slug: String!
  currencyCode: String!
  defaultCountry: CountryCode!
  addShippingZones: [ID!]
}

type ChannelDeactivate {
  channel: Channel
  channelErrors: [ChannelError!]! @deprecated(reason: "This field will be removed in Saleor 4.0. Use `errors` field instead.")
  errors: [ChannelError!]!
}

type ChannelDelete {
  channelErrors: [ChannelError!]! @deprecated(reason: "This field will be removed in Saleor 4.0. Use `errors` field instead.")
  errors: [ChannelError!]!
  channel: Channel
}

input ChannelDeleteInput {
  channelId: ID!
}

type ChannelError {
  field: String
  message: String
  code: ChannelErrorCode!
  shippingZones: [ID!]
}

enum ChannelErrorCode {
  ALREADY_EXISTS
  GRAPHQL_ERROR
  INVALID
  NOT_FOUND
  REQUIRED
  UNIQUE
  CHANNELS_CURRENCY_MUST_BE_THE_SAME
  CHANNEL_WITH_ORDERS
  DUPLICATED_INPUT_ITEM
}

type ChannelUpdate {
  channelErrors: [ChannelError!]! @deprecated(reason: "This field will be removed in Saleor 4.0. Use `errors` field instead.")
  errors: [ChannelError!]!
  channel: Channel
}

input ChannelUpdateInput {
  isActive: Boolean
  name: String
  slug: String
  defaultCountry: CountryCode
  addShippingZones: [ID!]
  removeShippingZones: [ID!]
}

type Checkout implements Node & ObjectWithMetadata {
  created: DateTime!
  lastChange: DateTime!
  user: User
  channel: Channel!
  billingAddress: Address
  shippingAddress: Address
  note: String!
  discount: Money
  discountName: String
  translatedDiscountName: String
  voucherCode: String
  giftCards: [GiftCard]
  id: ID!
  privateMetadata: [MetadataItem]!
  metadata: [MetadataItem]!
  availableShippingMethods: [ShippingMethod]!
  availablePaymentGateways: [PaymentGateway!]!
  email: String!
  isShippingRequired: Boolean!
  quantity: Int!
  lines: [CheckoutLine]
  shippingPrice: TaxedMoney
  shippingMethod: ShippingMethod
  subtotalPrice: TaxedMoney
  token: UUID!
  totalPrice: TaxedMoney
  languageCode: LanguageCodeEnum!
  payments: [Payment!]!
}

type CheckoutAddPromoCode {
  checkout: Checkout
  checkoutErrors: [CheckoutError!]! @deprecated(reason: "This field will be removed in Saleor 4.0. Use `errors` field instead.")
  errors: [CheckoutError!]!
}

type CheckoutBillingAddressUpdate {
  checkout: Checkout
  checkoutErrors: [CheckoutError!]! @deprecated(reason: "This field will be removed in Saleor 4.0. Use `errors` field instead.")
  errors: [CheckoutError!]!
}

type CheckoutComplete {
  order: Order
  confirmationNeeded: Boolean!
  confirmationData: JSONString
  checkoutErrors: [CheckoutError!]! @deprecated(reason: "This field will be removed in Saleor 4.0. Use `errors` field instead.")
  errors: [CheckoutError!]!
}

type CheckoutCountableConnection {
  pageInfo: PageInfo!
  edges: [CheckoutCountableEdge!]!
  totalCount: Int
}

type CheckoutCountableEdge {
  node: Checkout!
  cursor: String!
}

type CheckoutCreate {
  created: Boolean @deprecated(reason: "This field will be removed in Saleor 4.0. Always returns `True`.")
  checkoutErrors: [CheckoutError!]! @deprecated(reason: "This field will be removed in Saleor 4.0. Use `errors` field instead.")
  errors: [CheckoutError!]!
  checkout: Checkout
}

input CheckoutCreateInput {
  channel: String
  lines: [CheckoutLineInput]!
  email: String
  shippingAddress: AddressInput
  billingAddress: AddressInput
  languageCode: LanguageCodeEnum
}

type CheckoutCustomerAttach {
  checkout: Checkout
  checkoutErrors: [CheckoutError!]! @deprecated(reason: "This field will be removed in Saleor 4.0. Use `errors` field instead.")
  errors: [CheckoutError!]!
}

type CheckoutCustomerDetach {
  checkout: Checkout
  checkoutErrors: [CheckoutError!]! @deprecated(reason: "This field will be removed in Saleor 4.0. Use `errors` field instead.")
  errors: [CheckoutError!]!
}

type CheckoutEmailUpdate {
  checkout: Checkout
  checkoutErrors: [CheckoutError!]! @deprecated(reason: "This field will be removed in Saleor 4.0. Use `errors` field instead.")
  errors: [CheckoutError!]!
}

type CheckoutError {
  field: String
  message: String
  code: CheckoutErrorCode!
  variants: [ID!]
  addressType: AddressTypeEnum
}

enum CheckoutErrorCode {
  BILLING_ADDRESS_NOT_SET
  CHECKOUT_NOT_FULLY_PAID
  GRAPHQL_ERROR
  PRODUCT_NOT_PUBLISHED
  PRODUCT_UNAVAILABLE_FOR_PURCHASE
  INSUFFICIENT_STOCK
  INVALID
  INVALID_SHIPPING_METHOD
  NOT_FOUND
  PAYMENT_ERROR
  QUANTITY_GREATER_THAN_LIMIT
  REQUIRED
  SHIPPING_ADDRESS_NOT_SET
  SHIPPING_METHOD_NOT_APPLICABLE
  SHIPPING_METHOD_NOT_SET
  SHIPPING_NOT_REQUIRED
  TAX_ERROR
  UNIQUE
  VOUCHER_NOT_APPLICABLE
  ZERO_QUANTITY
  MISSING_CHANNEL_SLUG
  CHANNEL_INACTIVE
  UNAVAILABLE_VARIANT_IN_CHANNEL
}

type CheckoutLanguageCodeUpdate {
  checkout: Checkout
  checkoutErrors: [CheckoutError!]! @deprecated(reason: "This field will be removed in Saleor 4.0. Use `errors` field instead.")
  errors: [CheckoutError!]!
}

type CheckoutLine implements Node {
  id: ID!
  variant: ProductVariant!
  quantity: Int!
  totalPrice: TaxedMoney
  requiresShipping: Boolean
}

type CheckoutLineCountableConnection {
  pageInfo: PageInfo!
  edges: [CheckoutLineCountableEdge!]!
  totalCount: Int
}

type CheckoutLineCountableEdge {
  node: CheckoutLine!
  cursor: String!
}

type CheckoutLineDelete {
  checkout: Checkout
  checkoutErrors: [CheckoutError!]! @deprecated(reason: "This field will be removed in Saleor 4.0. Use `errors` field instead.")
  errors: [CheckoutError!]!
}

input CheckoutLineInput {
  quantity: Int!
  variantId: ID!
}

type CheckoutLinesAdd {
  checkout: Checkout
  checkoutErrors: [CheckoutError!]! @deprecated(reason: "This field will be removed in Saleor 4.0. Use `errors` field instead.")
  errors: [CheckoutError!]!
}

type CheckoutLinesUpdate {
  checkout: Checkout
  checkoutErrors: [CheckoutError!]! @deprecated(reason: "This field will be removed in Saleor 4.0. Use `errors` field instead.")
  errors: [CheckoutError!]!
}

type CheckoutPaymentCreate {
  checkout: Checkout
  payment: Payment
  paymentErrors: [PaymentError!]! @deprecated(reason: "This field will be removed in Saleor 4.0. Use `errors` field instead.")
  errors: [PaymentError!]!
}

type CheckoutRemovePromoCode {
  checkout: Checkout
  checkoutErrors: [CheckoutError!]! @deprecated(reason: "This field will be removed in Saleor 4.0. Use `errors` field instead.")
  errors: [CheckoutError!]!
}

type CheckoutShippingAddressUpdate {
  checkout: Checkout
  checkoutErrors: [CheckoutError!]! @deprecated(reason: "This field will be removed in Saleor 4.0. Use `errors` field instead.")
  errors: [CheckoutError!]!
}

type CheckoutShippingMethodUpdate {
  checkout: Checkout
  checkoutErrors: [CheckoutError!]! @deprecated(reason: "This field will be removed in Saleor 4.0. Use `errors` field instead.")
  errors: [CheckoutError!]!
}

type ChoiceValue {
  raw: String
  verbose: String
}

type Collection implements Node & ObjectWithMetadata {
  id: ID!
  seoTitle: String
  seoDescription: String
  name: String!
  description: JSONString
  slug: String!
  privateMetadata: [MetadataItem]!
  metadata: [MetadataItem]!
  descriptionJson: JSONString @deprecated(reason: "This field will be removed in Saleor 4.0. Use the `description` field instead.")
  products(filter: ProductFilterInput, sortBy: ProductOrder, before: String, after: String, first: Int, last: Int): ProductCountableConnection
  backgroundImage(size: Int): Image
  translation(languageCode: LanguageCodeEnum!): CollectionTranslation
  channelListings: [CollectionChannelListing!]
}

type CollectionAddProducts {
  collection: Collection
  collectionErrors: [CollectionError!]! @deprecated(reason: "This field will be removed in Saleor 4.0. Use `errors` field instead.")
  errors: [CollectionError!]!
}

type CollectionBulkDelete {
  count: Int!
  collectionErrors: [CollectionError!]! @deprecated(reason: "This field will be removed in Saleor 4.0. Use `errors` field instead.")
  errors: [CollectionError!]!
}

type CollectionChannelListing implements Node {
  id: ID!
  publicationDate: Date
  isPublished: Boolean!
  channel: Channel!
}

type CollectionChannelListingError {
  field: String
  message: String
  code: ProductErrorCode!
  attributes: [ID!]
  values: [ID!]
  channels: [ID!]
}

type CollectionChannelListingUpdate {
  collection: Collection
  collectionChannelListingErrors: [CollectionChannelListingError!]! @deprecated(reason: "This field will be removed in Saleor 4.0. Use `errors` field instead.")
  errors: [CollectionChannelListingError!]!
}

input CollectionChannelListingUpdateInput {
  addChannels: [PublishableChannelListingInput!]
  removeChannels: [ID!]
}

type CollectionCountableConnection {
  pageInfo: PageInfo!
  edges: [CollectionCountableEdge!]!
  totalCount: Int
}

type CollectionCountableEdge {
  node: Collection!
  cursor: String!
}

type CollectionCreate {
  collectionErrors: [CollectionError!]! @deprecated(reason: "This field will be removed in Saleor 4.0. Use `errors` field instead.")
  errors: [CollectionError!]!
  collection: Collection
}

input CollectionCreateInput {
  isPublished: Boolean
  name: String
  slug: String
  description: JSONString
  backgroundImage: Upload
  backgroundImageAlt: String
  seo: SeoInput
  publicationDate: Date
  products: [ID]
}

type CollectionDelete {
  collectionErrors: [CollectionError!]! @deprecated(reason: "This field will be removed in Saleor 4.0. Use `errors` field instead.")
  errors: [CollectionError!]!
  collection: Collection
}

type CollectionError {
  field: String
  message: String
  products: [ID!]
  code: CollectionErrorCode!
}

enum CollectionErrorCode {
  DUPLICATED_INPUT_ITEM
  GRAPHQL_ERROR
  INVALID
  NOT_FOUND
  REQUIRED
  UNIQUE
  CANNOT_MANAGE_PRODUCT_WITHOUT_VARIANT
}

input CollectionFilterInput {
  published: CollectionPublished
  search: String
  metadata: [MetadataFilter]
  ids: [ID]
  channel: String
}

input CollectionInput {
  isPublished: Boolean
  name: String
  slug: String
  description: JSONString
  backgroundImage: Upload
  backgroundImageAlt: String
  seo: SeoInput
  publicationDate: Date
}

enum CollectionPublished {
  PUBLISHED
  HIDDEN
}

type CollectionRemoveProducts {
  collection: Collection
  collectionErrors: [CollectionError!]! @deprecated(reason: "This field will be removed in Saleor 4.0. Use `errors` field instead.")
  errors: [CollectionError!]!
}

type CollectionReorderProducts {
  collection: Collection
  collectionErrors: [CollectionError!]! @deprecated(reason: "This field will be removed in Saleor 4.0. Use `errors` field instead.")
  errors: [CollectionError!]!
}

enum CollectionSortField {
  NAME
  AVAILABILITY
  PRODUCT_COUNT
  PUBLICATION_DATE
}

input CollectionSortingInput {
  direction: OrderDirection!
  channel: String
  field: CollectionSortField!
}

type CollectionTranslatableContent implements Node {
  id: ID!
  seoTitle: String
  seoDescription: String
  name: String!
  description: JSONString
  descriptionJson: JSONString @deprecated(reason: "This field will be removed in Saleor 4.0. Use the `description` field instead.")
  translation(languageCode: LanguageCodeEnum!): CollectionTranslation
  collection: Collection @deprecated(reason: "This field will be removed in Saleor 4.0. Get model fields from the root level queries.")
}

type CollectionTranslate {
  translationErrors: [TranslationError!]! @deprecated(reason: "This field will be removed in Saleor 4.0. Use `errors` field instead.")
  errors: [TranslationError!]!
  collection: Collection
}

type CollectionTranslation implements Node {
  id: ID!
  seoTitle: String
  seoDescription: String
  name: String
  description: JSONString
  language: LanguageDisplay!
  descriptionJson: JSONString @deprecated(reason: "This field will be removed in Saleor 4.0. Use the `description` field instead.")
}

type CollectionUpdate {
  collectionErrors: [CollectionError!]! @deprecated(reason: "This field will be removed in Saleor 4.0. Use `errors` field instead.")
  errors: [CollectionError!]!
  collection: Collection
}

type ConfigurationItem {
  name: String!
  value: String
  type: ConfigurationTypeFieldEnum
  helpText: String
  label: String
}

input ConfigurationItemInput {
  name: String!
  value: String
}

enum ConfigurationTypeFieldEnum {
  STRING
  MULTILINE
  BOOLEAN
  SECRET
  PASSWORD
  SECRETMULTILINE
  OUTPUT
}

type ConfirmAccount {
  user: User
  accountErrors: [AccountError!]! @deprecated(reason: "This field will be removed in Saleor 4.0. Use `errors` field instead.")
  errors: [AccountError!]!
}

type ConfirmEmailChange {
  user: User
  accountErrors: [AccountError!]! @deprecated(reason: "This field will be removed in Saleor 4.0. Use `errors` field instead.")
  errors: [AccountError!]!
}

enum CountryCode {
  AF
  AX
  AL
  DZ
  AS
  AD
  AO
  AI
  AQ
  AG
  AR
  AM
  AW
  AU
  AT
  AZ
  BS
  BH
  BD
  BB
  BY
  BE
  BZ
  BJ
  BM
  BT
  BO
  BQ
  BA
  BW
  BV
  BR
  IO
  BN
  BG
  BF
  BI
  CV
  KH
  CM
  CA
  KY
  CF
  TD
  CL
  CN
  CX
  CC
  CO
  KM
  CG
  CD
  CK
  CR
  CI
  HR
  CU
  CW
  CY
  CZ
  DK
  DJ
  DM
  DO
  EC
  EG
  SV
  GQ
  ER
  EE
  SZ
  ET
  EU
  FK
  FO
  FJ
  FI
  FR
  GF
  PF
  TF
  GA
  GM
  GE
  DE
  GH
  GI
  GR
  GL
  GD
  GP
  GU
  GT
  GG
  GN
  GW
  GY
  HT
  HM
  VA
  HN
  HK
  HU
  IS
  IN
  ID
  IR
  IQ
  IE
  IM
  IL
  IT
  JM
  JP
  JE
  JO
  KZ
  KE
  KI
  KW
  KG
  LA
  LV
  LB
  LS
  LR
  LY
  LI
  LT
  LU
  MO
  MG
  MW
  MY
  MV
  ML
  MT
  MH
  MQ
  MR
  MU
  YT
  MX
  FM
  MD
  MC
  MN
  ME
  MS
  MA
  MZ
  MM
  NA
  NR
  NP
  NL
  NC
  NZ
  NI
  NE
  NG
  NU
  NF
  KP
  MK
  MP
  NO
  OM
  PK
  PW
  PS
  PA
  PG
  PY
  PE
  PH
  PN
  PL
  PT
  PR
  QA
  RE
  RO
  RU
  RW
  BL
  SH
  KN
  LC
  MF
  PM
  VC
  WS
  SM
  ST
  SA
  SN
  RS
  SC
  SL
  SG
  SX
  SK
  SI
  SB
  SO
  ZA
  GS
  KR
  SS
  ES
  LK
  SD
  SR
  SJ
  SE
  CH
  SY
  TW
  TJ
  TZ
  TH
  TL
  TG
  TK
  TO
  TT
  TN
  TR
  TM
  TC
  TV
  UG
  UA
  AE
  GB
  UM
  US
  UY
  UZ
  VU
  VE
  VN
  VG
  VI
  WF
  EH
  YE
  ZM
  ZW
}

type CountryDisplay {
  code: String!
  country: String!
  vat: VAT
}

type CreateToken {
  token: String
  refreshToken: String
  csrfToken: String
  user: User
  accountErrors: [AccountError!]! @deprecated(reason: "This field will be removed in Saleor 4.0. Use `errors` field instead.")
  errors: [AccountError!]!
}

type CreditCard {
  brand: String!
  firstDigits: String
  lastDigits: String!
  expMonth: Int
  expYear: Int
}

type CustomerBulkDelete {
  count: Int!
  accountErrors: [AccountError!]! @deprecated(reason: "This field will be removed in Saleor 4.0. Use `errors` field instead.")
  errors: [AccountError!]!
}

type CustomerCreate {
  accountErrors: [AccountError!]! @deprecated(reason: "This field will be removed in Saleor 4.0. Use `errors` field instead.")
  errors: [AccountError!]!
  user: User
}

type CustomerDelete {
  accountErrors: [AccountError!]! @deprecated(reason: "This field will be removed in Saleor 4.0. Use `errors` field instead.")
  errors: [AccountError!]!
  user: User
}

type CustomerEvent implements Node {
  id: ID!
  date: DateTime
  type: CustomerEventsEnum
  user: User
  app: App
  message: String
  count: Int
  order: Order
  orderLine: OrderLine
}

enum CustomerEventsEnum {
  ACCOUNT_CREATED
  PASSWORD_RESET_LINK_SENT
  PASSWORD_RESET
  EMAIL_CHANGED_REQUEST
  PASSWORD_CHANGED
  EMAIL_CHANGED
  PLACED_ORDER
  NOTE_ADDED_TO_ORDER
  DIGITAL_LINK_DOWNLOADED
  CUSTOMER_DELETED
  NAME_ASSIGNED
  EMAIL_ASSIGNED
  NOTE_ADDED
}

input CustomerFilterInput {
  dateJoined: DateRangeInput
  numberOfOrders: IntRangeInput
  placedOrders: DateRangeInput
  search: String
  metadata: [MetadataFilter]
}

input CustomerInput {
  defaultBillingAddress: AddressInput
  defaultShippingAddress: AddressInput
  firstName: String
  lastName: String
  email: String
  isActive: Boolean
  note: String
  languageCode: LanguageCodeEnum
}

type CustomerUpdate {
  accountErrors: [AccountError!]! @deprecated(reason: "This field will be removed in Saleor 4.0. Use `errors` field instead.")
  errors: [AccountError!]!
  user: User
}

scalar Date

input DateRangeInput {
  gte: Date
  lte: Date
}

scalar DateTime

input DateTimeRangeInput {
  gte: DateTime
  lte: DateTime
}

type DeactivateAllUserTokens {
  accountErrors: [AccountError!]! @deprecated(reason: "This field will be removed in Saleor 4.0. Use `errors` field instead.")
  errors: [AccountError!]!
}

type DeleteMetadata {
  metadataErrors: [MetadataError!]! @deprecated(reason: "This field will be removed in Saleor 4.0. Use `errors` field instead.")
  errors: [MetadataError!]!
  item: ObjectWithMetadata
}

type DeletePrivateMetadata {
  metadataErrors: [MetadataError!]! @deprecated(reason: "This field will be removed in Saleor 4.0. Use `errors` field instead.")
  errors: [MetadataError!]!
  item: ObjectWithMetadata
}

type DigitalContent implements Node & ObjectWithMetadata {
  useDefaultSettings: Boolean!
  automaticFulfillment: Boolean!
  contentFile: String!
  maxDownloads: Int
  urlValidDays: Int
  urls: [DigitalContentUrl]
  id: ID!
  privateMetadata: [MetadataItem]!
  metadata: [MetadataItem]!
  productVariant: ProductVariant!
}

type DigitalContentCountableConnection {
  pageInfo: PageInfo!
  edges: [DigitalContentCountableEdge!]!
  totalCount: Int
}

type DigitalContentCountableEdge {
  node: DigitalContent!
  cursor: String!
}

type DigitalContentCreate {
  variant: ProductVariant
  content: DigitalContent
  productErrors: [ProductError!]! @deprecated(reason: "This field will be removed in Saleor 4.0. Use `errors` field instead.")
  errors: [ProductError!]!
}

type DigitalContentDelete {
  variant: ProductVariant
  productErrors: [ProductError!]! @deprecated(reason: "This field will be removed in Saleor 4.0. Use `errors` field instead.")
  errors: [ProductError!]!
}

input DigitalContentInput {
  useDefaultSettings: Boolean!
  maxDownloads: Int
  urlValidDays: Int
  automaticFulfillment: Boolean
}

type DigitalContentUpdate {
  variant: ProductVariant
  content: DigitalContent
  productErrors: [ProductError!]! @deprecated(reason: "This field will be removed in Saleor 4.0. Use `errors` field instead.")
  errors: [ProductError!]!
}

input DigitalContentUploadInput {
  useDefaultSettings: Boolean!
  maxDownloads: Int
  urlValidDays: Int
  automaticFulfillment: Boolean
  contentFile: Upload!
}

type DigitalContentUrl implements Node {
  content: DigitalContent!
  created: DateTime!
  downloadNum: Int!
  id: ID!
  url: String
  token: UUID!
}

type DigitalContentUrlCreate {
  productErrors: [ProductError!]! @deprecated(reason: "This field will be removed in Saleor 4.0. Use `errors` field instead.")
  errors: [ProductError!]!
  digitalContentUrl: DigitalContentUrl
}

input DigitalContentUrlCreateInput {
  content: ID!
}

type DiscountError {
  field: String
  message: String
  products: [ID!]
  code: DiscountErrorCode!
  channels: [ID!]
}

enum DiscountErrorCode {
  ALREADY_EXISTS
  GRAPHQL_ERROR
  INVALID
  NOT_FOUND
  REQUIRED
  UNIQUE
  CANNOT_MANAGE_PRODUCT_WITHOUT_VARIANT
  DUPLICATED_INPUT_ITEM
}

enum DiscountStatusEnum {
  ACTIVE
  EXPIRED
  SCHEDULED
}

enum DiscountValueTypeEnum {
  FIXED
  PERCENTAGE
}

enum DistanceUnitsEnum {
  CM
  M
  KM
  FT
  YD
  INCH
}

type Domain {
  host: String!
  sslEnabled: Boolean!
  url: String!
}

type DraftOrderBulkDelete {
  count: Int!
  orderErrors: [OrderError!]! @deprecated(reason: "This field will be removed in Saleor 4.0. Use `errors` field instead.")
  errors: [OrderError!]!
}

type DraftOrderComplete {
  order: Order
  orderErrors: [OrderError!]! @deprecated(reason: "This field will be removed in Saleor 4.0. Use `errors` field instead.")
  errors: [OrderError!]!
}

type DraftOrderCreate {
  orderErrors: [OrderError!]! @deprecated(reason: "This field will be removed in Saleor 4.0. Use `errors` field instead.")
  errors: [OrderError!]!
  order: Order
}

input DraftOrderCreateInput {
  billingAddress: AddressInput
  user: ID
  userEmail: String
  discount: PositiveDecimal
  shippingAddress: AddressInput
  shippingMethod: ID
  voucher: ID
  customerNote: String
  channelId: ID
  redirectUrl: String
  lines: [OrderLineCreateInput]
}

type DraftOrderDelete {
  orderErrors: [OrderError!]! @deprecated(reason: "This field will be removed in Saleor 4.0. Use `errors` field instead.")
  errors: [OrderError!]!
  order: Order
}

input DraftOrderInput {
  billingAddress: AddressInput
  user: ID
  userEmail: String
  discount: PositiveDecimal
  shippingAddress: AddressInput
  shippingMethod: ID
  voucher: ID
  customerNote: String
  channelId: ID
  redirectUrl: String
}

type DraftOrderLinesBulkDelete {
  count: Int!
  orderErrors: [OrderError!]! @deprecated(reason: "This field will be removed in Saleor 4.0. Use `errors` field instead.")
  errors: [OrderError!]!
}

type DraftOrderUpdate {
  orderErrors: [OrderError!]! @deprecated(reason: "This field will be removed in Saleor 4.0. Use `errors` field instead.")
  errors: [OrderError!]!
  order: Order
}

type ExportError {
  field: String
  message: String
  code: ExportErrorCode!
}

enum ExportErrorCode {
  GRAPHQL_ERROR
  INVALID
  NOT_FOUND
  REQUIRED
}

type ExportEvent implements Node {
  id: ID!
  date: DateTime!
  type: ExportEventsEnum!
  user: User
  app: App
  message: String!
}

enum ExportEventsEnum {
  EXPORT_PENDING
  EXPORT_SUCCESS
  EXPORT_FAILED
  EXPORT_DELETED
  EXPORTED_FILE_SENT
  EXPORT_FAILED_INFO_SENT
}

type ExportFile implements Node & Job {
  id: ID!
  user: User
  app: App
  status: JobStatusEnum!
  createdAt: DateTime!
  updatedAt: DateTime!
  message: String
  url: String
  events: [ExportEvent!]
}

type ExportFileCountableConnection {
  pageInfo: PageInfo!
  edges: [ExportFileCountableEdge!]!
  totalCount: Int
}

type ExportFileCountableEdge {
  node: ExportFile!
  cursor: String!
}

input ExportFileFilterInput {
  createdAt: DateTimeRangeInput
  updatedAt: DateTimeRangeInput
  status: JobStatusEnum
  user: String
  app: String
}

enum ExportFileSortField {
  STATUS
  CREATED_AT
  UPDATED_AT
}

input ExportFileSortingInput {
  direction: OrderDirection!
  field: ExportFileSortField!
}

input ExportInfoInput {
  attributes: [ID!]
  warehouses: [ID!]
  channels: [ID!]
  fields: [ProductFieldEnum!]
}

type ExportProducts {
  exportFile: ExportFile
  exportErrors: [ExportError!]! @deprecated(reason: "This field will be removed in Saleor 4.0. Use `errors` field instead.")
  errors: [ExportError!]!
}

input ExportProductsInput {
  scope: ExportScope!
  filter: ProductFilterInput
  ids: [ID!]
  exportInfo: ExportInfoInput
  fileType: FileTypesEnum!
}

enum ExportScope {
  ALL
  IDS
  FILTER
}

type ExternalAuthentication {
  id: String!
  name: String
}

type ExternalAuthenticationUrl {
  authenticationData: JSONString
  accountErrors: [AccountError!]! @deprecated(reason: "This field will be removed in Saleor 4.0. Use `errors` field instead.")
  errors: [AccountError!]!
}

type ExternalLogout {
  logoutData: JSONString
  accountErrors: [AccountError!]! @deprecated(reason: "This field will be removed in Saleor 4.0. Use `errors` field instead.")
  errors: [AccountError!]!
}

type ExternalObtainAccessTokens {
  token: String
  refreshToken: String
  csrfToken: String
  user: User
  accountErrors: [AccountError!]! @deprecated(reason: "This field will be removed in Saleor 4.0. Use `errors` field instead.")
  errors: [AccountError!]!
}

type ExternalRefresh {
  token: String
  refreshToken: String
  csrfToken: String
  user: User
  accountErrors: [AccountError!]! @deprecated(reason: "This field will be removed in Saleor 4.0. Use `errors` field instead.")
  errors: [AccountError!]!
}

type ExternalVerify {
  user: User
  isValid: Boolean!
  verifyData: JSONString
  accountErrors: [AccountError!]! @deprecated(reason: "This field will be removed in Saleor 4.0. Use `errors` field instead.")
  errors: [AccountError!]!
}

type File {
  url: String!
  contentType: String
}

enum FileTypesEnum {
  CSV
  XLSX
}

type FileUpload {
  uploadedFile: File
  uploadErrors: [UploadError!]! @deprecated(reason: "This field will be removed in Saleor 4.0. Use `errors` field instead.")
  errors: [UploadError!]!
}

type Fulfillment implements Node & ObjectWithMetadata {
  id: ID!
  fulfillmentOrder: Int!
  status: FulfillmentStatus!
  trackingNumber: String!
  created: DateTime!
  privateMetadata: [MetadataItem]!
  metadata: [MetadataItem]!
  lines: [FulfillmentLine]
  statusDisplay: String
  warehouse: Warehouse
}

type FulfillmentApprove {
  fulfillment: Fulfillment
  order: Order
  orderErrors: [OrderError!]! @deprecated(reason: "This field will be removed in Saleor 4.0. Use `errors` field instead.")
  errors: [OrderError!]!
}

type FulfillmentCancel {
  fulfillment: Fulfillment
  order: Order
  orderErrors: [OrderError!]! @deprecated(reason: "This field will be removed in Saleor 4.0. Use `errors` field instead.")
  errors: [OrderError!]!
}

input FulfillmentCancelInput {
  warehouseId: ID
}

type FulfillmentLine implements Node {
  id: ID!
  quantity: Int!
  orderLine: OrderLine
}

type FulfillmentRefundProducts {
  fulfillment: Fulfillment
  order: Order
  orderErrors: [OrderError!]! @deprecated(reason: "This field will be removed in Saleor 4.0. Use `errors` field instead.")
  errors: [OrderError!]!
}

type FulfillmentReturnProducts {
  returnFulfillment: Fulfillment
  replaceFulfillment: Fulfillment
  order: Order
  replaceOrder: Order
  orderErrors: [OrderError!]! @deprecated(reason: "This field will be removed in Saleor 4.0. Use `errors` field instead.")
  errors: [OrderError!]!
}

enum FulfillmentStatus {
  FULFILLED
  REFUNDED
  RETURNED
  REPLACED
  REFUNDED_AND_RETURNED
  CANCELED
  WAITING_FOR_APPROVAL
}

type FulfillmentUpdateTracking {
  fulfillment: Fulfillment
  order: Order
  orderErrors: [OrderError!]! @deprecated(reason: "This field will be removed in Saleor 4.0. Use `errors` field instead.")
  errors: [OrderError!]!
}

input FulfillmentUpdateTrackingInput {
  trackingNumber: String
  notifyCustomer: Boolean = false
}

type GatewayConfigLine {
  field: String!
  value: String
}

scalar GenericScalar

type GiftCard implements Node & ObjectWithMetadata {
  code: String!
  isActive: Boolean!
  expiryDate: Date
  expiryType: GiftCardExpiryTypeEnum!
  tag: String
  created: DateTime!
  lastUsedOn: DateTime
  initialBalance: Money
  currentBalance: Money
  id: ID!
  privateMetadata: [MetadataItem]!
  metadata: [MetadataItem]!
  displayCode: String!
  createdBy: User
  usedBy: User
  createdByEmail: String
  usedByEmail: String
  app: App
  expiryPeriod: TimePeriod
  product: Product
  events: [GiftCardEvent!]!
  user: User @deprecated(reason: "This field will be removed in Saleor 4.0. Use `createdBy` field instead.")
  endDate: DateTime @deprecated(reason: "This field will be removed in Saleor 4.0. Use `expiryDate` field instead.")
  startDate: DateTime @deprecated(reason: "This field will be removed in Saleor 4.0.")
}

type GiftCardActivate {
  giftCard: GiftCard
  giftCardErrors: [GiftCardError!]! @deprecated(reason: "This field will be removed in Saleor 4.0. Use `errors` field instead.")
  errors: [GiftCardError!]!
}

type GiftCardCountableConnection {
  pageInfo: PageInfo!
  edges: [GiftCardCountableEdge!]!
  totalCount: Int
}

type GiftCardCountableEdge {
  node: GiftCard!
  cursor: String!
}

type GiftCardCreate {
  giftCardErrors: [GiftCardError!]! @deprecated(reason: "This field will be removed in Saleor 4.0. Use `errors` field instead.")
  errors: [GiftCardError!]!
  giftCard: GiftCard
}

input GiftCardCreateInput {
  tag: String
  startDate: Date
  endDate: Date
  balance: PriceInput!
  userEmail: String
  expirySettings: GiftCardExpirySettingsInput!
  code: String
  note: String
}

type GiftCardDeactivate {
  giftCard: GiftCard
  giftCardErrors: [GiftCardError!]! @deprecated(reason: "This field will be removed in Saleor 4.0. Use `errors` field instead.")
  errors: [GiftCardError!]!
}

type GiftCardDelete {
  giftCardErrors: [GiftCardError!]! @deprecated(reason: "This field will be removed in Saleor 4.0. Use `errors` field instead.")
  errors: [GiftCardError!]!
  giftCard: GiftCard
}

type GiftCardError {
  field: String
  message: String
  code: GiftCardErrorCode!
}

enum GiftCardErrorCode {
  ALREADY_EXISTS
  GRAPHQL_ERROR
  INVALID
  NOT_FOUND
  REQUIRED
  UNIQUE
}

type GiftCardEvent implements Node {
  id: ID!
  date: DateTime
  type: GiftCardEventsEnum
  user: User
  app: App
  message: String
  email: String
  orderId: ID
  orderNumber: String
  tag: String
  oldTag: String
  balance: GiftCardEventBalance
  expiry: GiftCardEventExpiry
}

type GiftCardEventBalance {
  initialBalance: Money!
  currentBalance: Money!
  oldInitialBalance: Money
  oldCurrentBalance: Money
}

type GiftCardEventExpiry {
  expiryType: GiftCardExpiryTypeEnum
  expiryPeriod: TimePeriod
  expiryDate: Date
  oldExpiryType: GiftCardExpiryTypeEnum
  oldExpiryPeriod: TimePeriod
  oldExpiryDate: Date
}

enum GiftCardEventsEnum {
  ISSUED
  BOUGHT
  UPDATED
  ACTIVATED
  DEACTIVATED
  BALANCE_RESET
  EXPIRY_SETTINGS_UPDATED
  SENT_TO_CUSTOMER
  RESENT
}

input GiftCardExpirySettingsInput {
  expiryType: GiftCardExpiryTypeEnum!
  expiryDate: Date
  expiryPeriod: TimePeriodInputType
}

enum GiftCardExpiryTypeEnum {
  NEVER_EXPIRE
  EXPIRY_PERIOD
  EXPIRY_DATE
}

input GiftCardFilterInput {
  tag: String
}

type GiftCardUpdate {
  giftCardErrors: [GiftCardError!]! @deprecated(reason: "This field will be removed in Saleor 4.0. Use `errors` field instead.")
  errors: [GiftCardError!]!
  giftCard: GiftCard
}

input GiftCardUpdateInput {
  tag: String
  startDate: Date
  endDate: Date
  balanceAmount: PositiveDecimal
  expirySettings: GiftCardExpirySettingsInput
}

type Group implements Node {
  id: ID!
  name: String!
  permissions: [Permission]
  users: [User]
  userCanManage: Boolean!
}

type GroupCountableConnection {
  pageInfo: PageInfo!
  edges: [GroupCountableEdge!]!
  totalCount: Int
}

type GroupCountableEdge {
  node: Group!
  cursor: String!
}

type Image {
  url: String!
  alt: String
}

input IntRangeInput {
  gte: Int
  lte: Int
}

type Invoice implements ObjectWithMetadata & Job & Node {
  id: ID!
  metadata: [MetadataItem]!
  status: JobStatusEnum!
  number: String
  externalUrl: String
  privateMetadata: [MetadataItem]!
  createdAt: DateTime!
  updatedAt: DateTime!
  message: String
  url: String
}

type InvoiceCreate {
  invoiceErrors: [InvoiceError!]! @deprecated(reason: "This field will be removed in Saleor 4.0. Use `errors` field instead.")
  errors: [InvoiceError!]!
  invoice: Invoice
}

input InvoiceCreateInput {
  number: String!
  url: String!
}

type InvoiceDelete {
  invoiceErrors: [InvoiceError!]! @deprecated(reason: "This field will be removed in Saleor 4.0. Use `errors` field instead.")
  errors: [InvoiceError!]!
  invoice: Invoice
}

type InvoiceError {
  field: String
  message: String
  code: InvoiceErrorCode!
}

enum InvoiceErrorCode {
  REQUIRED
  NOT_READY
  URL_NOT_SET
  EMAIL_NOT_SET
  NUMBER_NOT_SET
  NOT_FOUND
  INVALID_STATUS
}

type InvoiceRequest {
  order: Order
  invoiceErrors: [InvoiceError!]! @deprecated(reason: "This field will be removed in Saleor 4.0. Use `errors` field instead.")
  errors: [InvoiceError!]!
  invoice: Invoice
}

type InvoiceRequestDelete {
  invoiceErrors: [InvoiceError!]! @deprecated(reason: "This field will be removed in Saleor 4.0. Use `errors` field instead.")
  errors: [InvoiceError!]!
  invoice: Invoice
}

type InvoiceSendNotification {
  invoiceErrors: [InvoiceError!]! @deprecated(reason: "This field will be removed in Saleor 4.0. Use `errors` field instead.")
  errors: [InvoiceError!]!
  invoice: Invoice
}

type InvoiceUpdate {
  invoiceErrors: [InvoiceError!]! @deprecated(reason: "This field will be removed in Saleor 4.0. Use `errors` field instead.")
  errors: [InvoiceError!]!
  invoice: Invoice
}

scalar JSONString

interface Job {
  status: JobStatusEnum!
  createdAt: DateTime!
  updatedAt: DateTime!
  message: String
}

enum JobStatusEnum {
  PENDING
  SUCCESS
  FAILED
  DELETED
}

enum LanguageCodeEnum {
  AF
  AF_NA
  AF_ZA
  AGQ
  AGQ_CM
  AK
  AK_GH
  AM
  AM_ET
  AR
  AR_AE
  AR_BH
  AR_DJ
  AR_DZ
  AR_EG
  AR_EH
  AR_ER
  AR_IL
  AR_IQ
  AR_JO
  AR_KM
  AR_KW
  AR_LB
  AR_LY
  AR_MA
  AR_MR
  AR_OM
  AR_PS
  AR_QA
  AR_SA
  AR_SD
  AR_SO
  AR_SS
  AR_SY
  AR_TD
  AR_TN
  AR_YE
  AS
  AS_IN
  ASA
  ASA_TZ
  AST
  AST_ES
  AZ
  AZ_CYRL
  AZ_CYRL_AZ
  AZ_LATN
  AZ_LATN_AZ
  BAS
  BAS_CM
  BE
  BE_BY
  BEM
  BEM_ZM
  BEZ
  BEZ_TZ
  BG
  BG_BG
  BM
  BM_ML
  BN
  BN_BD
  BN_IN
  BO
  BO_CN
  BO_IN
  BR
  BR_FR
  BRX
  BRX_IN
  BS
  BS_CYRL
  BS_CYRL_BA
  BS_LATN
  BS_LATN_BA
  CA
  CA_AD
  CA_ES
  CA_ES_VALENCIA
  CA_FR
  CA_IT
  CCP
  CCP_BD
  CCP_IN
  CE
  CE_RU
  CEB
  CEB_PH
  CGG
  CGG_UG
  CHR
  CHR_US
  CKB
  CKB_IQ
  CKB_IR
  CS
  CS_CZ
  CU
  CU_RU
  CY
  CY_GB
  DA
  DA_DK
  DA_GL
  DAV
  DAV_KE
  DE
  DE_AT
  DE_BE
  DE_CH
  DE_DE
  DE_IT
  DE_LI
  DE_LU
  DJE
  DJE_NE
  DSB
  DSB_DE
  DUA
  DUA_CM
  DYO
  DYO_SN
  DZ
  DZ_BT
  EBU
  EBU_KE
  EE
  EE_GH
  EE_TG
  EL
  EL_CY
  EL_GR
  EN
  EN_AE
  EN_AG
  EN_AI
  EN_AS
  EN_AT
  EN_AU
  EN_BB
  EN_BE
  EN_BI
  EN_BM
  EN_BS
  EN_BW
  EN_BZ
  EN_CA
  EN_CC
  EN_CH
  EN_CK
  EN_CM
  EN_CX
  EN_CY
  EN_DE
  EN_DG
  EN_DK
  EN_DM
  EN_ER
  EN_FI
  EN_FJ
  EN_FK
  EN_FM
  EN_GB
  EN_GD
  EN_GG
  EN_GH
  EN_GI
  EN_GM
  EN_GU
  EN_GY
  EN_HK
  EN_IE
  EN_IL
  EN_IM
  EN_IN
  EN_IO
  EN_JE
  EN_JM
  EN_KE
  EN_KI
  EN_KN
  EN_KY
  EN_LC
  EN_LR
  EN_LS
  EN_MG
  EN_MH
  EN_MO
  EN_MP
  EN_MS
  EN_MT
  EN_MU
  EN_MW
  EN_MY
  EN_NA
  EN_NF
  EN_NG
  EN_NL
  EN_NR
  EN_NU
  EN_NZ
  EN_PG
  EN_PH
  EN_PK
  EN_PN
  EN_PR
  EN_PW
  EN_RW
  EN_SB
  EN_SC
  EN_SD
  EN_SE
  EN_SG
  EN_SH
  EN_SI
  EN_SL
  EN_SS
  EN_SX
  EN_SZ
  EN_TC
  EN_TK
  EN_TO
  EN_TT
  EN_TV
  EN_TZ
  EN_UG
  EN_UM
  EN_US
  EN_VC
  EN_VG
  EN_VI
  EN_VU
  EN_WS
  EN_ZA
  EN_ZM
  EN_ZW
  EO
  ES
  ES_AR
  ES_BO
  ES_BR
  ES_BZ
  ES_CL
  ES_CO
  ES_CR
  ES_CU
  ES_DO
  ES_EA
  ES_EC
  ES_ES
  ES_GQ
  ES_GT
  ES_HN
  ES_IC
  ES_MX
  ES_NI
  ES_PA
  ES_PE
  ES_PH
  ES_PR
  ES_PY
  ES_SV
  ES_US
  ES_UY
  ES_VE
  ET
  ET_EE
  EU
  EU_ES
  EWO
  EWO_CM
  FA
  FA_AF
  FA_IR
  FF
  FF_ADLM
  FF_ADLM_BF
  FF_ADLM_CM
  FF_ADLM_GH
  FF_ADLM_GM
  FF_ADLM_GN
  FF_ADLM_GW
  FF_ADLM_LR
  FF_ADLM_MR
  FF_ADLM_NE
  FF_ADLM_NG
  FF_ADLM_SL
  FF_ADLM_SN
  FF_LATN
  FF_LATN_BF
  FF_LATN_CM
  FF_LATN_GH
  FF_LATN_GM
  FF_LATN_GN
  FF_LATN_GW
  FF_LATN_LR
  FF_LATN_MR
  FF_LATN_NE
  FF_LATN_NG
  FF_LATN_SL
  FF_LATN_SN
  FI
  FI_FI
  FIL
  FIL_PH
  FO
  FO_DK
  FO_FO
  FR
  FR_BE
  FR_BF
  FR_BI
  FR_BJ
  FR_BL
  FR_CA
  FR_CD
  FR_CF
  FR_CG
  FR_CH
  FR_CI
  FR_CM
  FR_DJ
  FR_DZ
  FR_FR
  FR_GA
  FR_GF
  FR_GN
  FR_GP
  FR_GQ
  FR_HT
  FR_KM
  FR_LU
  FR_MA
  FR_MC
  FR_MF
  FR_MG
  FR_ML
  FR_MQ
  FR_MR
  FR_MU
  FR_NC
  FR_NE
  FR_PF
  FR_PM
  FR_RE
  FR_RW
  FR_SC
  FR_SN
  FR_SY
  FR_TD
  FR_TG
  FR_TN
  FR_VU
  FR_WF
  FR_YT
  FUR
  FUR_IT
  FY
  FY_NL
  GA
  GA_GB
  GA_IE
  GD
  GD_GB
  GL
  GL_ES
  GSW
  GSW_CH
  GSW_FR
  GSW_LI
  GU
  GU_IN
  GUZ
  GUZ_KE
  GV
  GV_IM
  HA
  HA_GH
  HA_NE
  HA_NG
  HAW
  HAW_US
  HE
  HE_IL
  HI
  HI_IN
  HR
  HR_BA
  HR_HR
  HSB
  HSB_DE
  HU
  HU_HU
  HY
  HY_AM
  IA
  ID
  ID_ID
  IG
  IG_NG
  II
  II_CN
  IS
  IS_IS
  IT
  IT_CH
  IT_IT
  IT_SM
  IT_VA
  JA
  JA_JP
  JGO
  JGO_CM
  JMC
  JMC_TZ
  JV
  JV_ID
  KA
  KA_GE
  KAB
  KAB_DZ
  KAM
  KAM_KE
  KDE
  KDE_TZ
  KEA
  KEA_CV
  KHQ
  KHQ_ML
  KI
  KI_KE
  KK
  KK_KZ
  KKJ
  KKJ_CM
  KL
  KL_GL
  KLN
  KLN_KE
  KM
  KM_KH
  KN
  KN_IN
  KO
  KO_KP
  KO_KR
  KOK
  KOK_IN
  KS
  KS_ARAB
  KS_ARAB_IN
  KSB
  KSB_TZ
  KSF
  KSF_CM
  KSH
  KSH_DE
  KU
  KU_TR
  KW
  KW_GB
  KY
  KY_KG
  LAG
  LAG_TZ
  LB
  LB_LU
  LG
  LG_UG
  LKT
  LKT_US
  LN
  LN_AO
  LN_CD
  LN_CF
  LN_CG
  LO
  LO_LA
  LRC
  LRC_IQ
  LRC_IR
  LT
  LT_LT
  LU
  LU_CD
  LUO
  LUO_KE
  LUY
  LUY_KE
  LV
  LV_LV
  MAI
  MAI_IN
  MAS
  MAS_KE
  MAS_TZ
  MER
  MER_KE
  MFE
  MFE_MU
  MG
  MG_MG
  MGH
  MGH_MZ
  MGO
  MGO_CM
  MI
  MI_NZ
  MK
  MK_MK
  ML
  ML_IN
  MN
  MN_MN
  MNI
  MNI_BENG
  MNI_BENG_IN
  MR
  MR_IN
  MS
  MS_BN
  MS_ID
  MS_MY
  MS_SG
  MT
  MT_MT
  MUA
  MUA_CM
  MY
  MY_MM
  MZN
  MZN_IR
  NAQ
  NAQ_NA
  NB
  NB_NO
  NB_SJ
  ND
  ND_ZW
  NDS
  NDS_DE
  NDS_NL
  NE
  NE_IN
  NE_NP
  NL
  NL_AW
  NL_BE
  NL_BQ
  NL_CW
  NL_NL
  NL_SR
  NL_SX
  NMG
  NMG_CM
  NN
  NN_NO
  NNH
  NNH_CM
  NUS
  NUS_SS
  NYN
  NYN_UG
  OM
  OM_ET
  OM_KE
  OR
  OR_IN
  OS
  OS_GE
  OS_RU
  PA
  PA_ARAB
  PA_ARAB_PK
  PA_GURU
  PA_GURU_IN
  PCM
  PCM_NG
  PL
  PL_PL
  PRG
  PS
  PS_AF
  PS_PK
  PT
  PT_AO
  PT_BR
  PT_CH
  PT_CV
  PT_GQ
  PT_GW
  PT_LU
  PT_MO
  PT_MZ
  PT_PT
  PT_ST
  PT_TL
  QU
  QU_BO
  QU_EC
  QU_PE
  RM
  RM_CH
  RN
  RN_BI
  RO
  RO_MD
  RO_RO
  ROF
  ROF_TZ
  RU
  RU_BY
  RU_KG
  RU_KZ
  RU_MD
  RU_RU
  RU_UA
  RW
  RW_RW
  RWK
  RWK_TZ
  SAH
  SAH_RU
  SAQ
  SAQ_KE
  SAT
  SAT_OLCK
  SAT_OLCK_IN
  SBP
  SBP_TZ
  SD
  SD_ARAB
  SD_ARAB_PK
  SD_DEVA
  SD_DEVA_IN
  SE
  SE_FI
  SE_NO
  SE_SE
  SEH
  SEH_MZ
  SES
  SES_ML
  SG
  SG_CF
  SHI
  SHI_LATN
  SHI_LATN_MA
  SHI_TFNG
  SHI_TFNG_MA
  SI
  SI_LK
  SK
  SK_SK
  SL
  SL_SI
  SMN
  SMN_FI
  SN
  SN_ZW
  SO
  SO_DJ
  SO_ET
  SO_KE
  SO_SO
  SQ
  SQ_AL
  SQ_MK
  SQ_XK
  SR
  SR_CYRL
  SR_CYRL_BA
  SR_CYRL_ME
  SR_CYRL_RS
  SR_CYRL_XK
  SR_LATN
  SR_LATN_BA
  SR_LATN_ME
  SR_LATN_RS
  SR_LATN_XK
  SU
  SU_LATN
  SU_LATN_ID
  SV
  SV_AX
  SV_FI
  SV_SE
  SW
  SW_CD
  SW_KE
  SW_TZ
  SW_UG
  TA
  TA_IN
  TA_LK
  TA_MY
  TA_SG
  TE
  TE_IN
  TEO
  TEO_KE
  TEO_UG
  TG
  TG_TJ
  TH
  TH_TH
  TI
  TI_ER
  TI_ET
  TK
  TK_TM
  TO
  TO_TO
  TR
  TR_CY
  TR_TR
  TT
  TT_RU
  TWQ
  TWQ_NE
  TZM
  TZM_MA
  UG
  UG_CN
  UK
  UK_UA
  UR
  UR_IN
  UR_PK
  UZ
  UZ_ARAB
  UZ_ARAB_AF
  UZ_CYRL
  UZ_CYRL_UZ
  UZ_LATN
  UZ_LATN_UZ
  VAI
  VAI_LATN
  VAI_LATN_LR
  VAI_VAII
  VAI_VAII_LR
  VI
  VI_VN
  VO
  VUN
  VUN_TZ
  WAE
  WAE_CH
  WO
  WO_SN
  XH
  XH_ZA
  XOG
  XOG_UG
  YAV
  YAV_CM
  YI
  YO
  YO_BJ
  YO_NG
  YUE
  YUE_HANS
  YUE_HANS_CN
  YUE_HANT
  YUE_HANT_HK
  ZGH
  ZGH_MA
  ZH
  ZH_HANS
  ZH_HANS_CN
  ZH_HANS_HK
  ZH_HANS_MO
  ZH_HANS_SG
  ZH_HANT
  ZH_HANT_HK
  ZH_HANT_MO
  ZH_HANT_TW
  ZU
  ZU_ZA
}

type LanguageDisplay {
  code: LanguageCodeEnum!
  language: String!
}

type LimitInfo {
  currentUsage: Limits!
  allowedUsage: Limits!
}

type Limits {
  channels: Int
  orders: Int
  productVariants: Int
  staffUsers: Int
  warehouses: Int
}

type Manifest {
  identifier: String!
  version: String!
  name: String!
  about: String
  permissions: [Permission]
  appUrl: String
  configurationUrl: String
  tokenTargetUrl: String
  dataPrivacy: String
  dataPrivacyUrl: String
  homepageUrl: String
  supportUrl: String
  extensions: [AppManifestExtension!]!
}

type Margin {
  start: Int
  stop: Int
}

enum MeasurementUnitsEnum {
  CM
  M
  KM
  FT
  YD
  INCH
  SQ_CM
  SQ_M
  SQ_KM
  SQ_FT
  SQ_YD
  SQ_INCH
  CUBIC_MILLIMETER
  CUBIC_CENTIMETER
  CUBIC_DECIMETER
  CUBIC_METER
  LITER
  CUBIC_FOOT
  CUBIC_INCH
  CUBIC_YARD
  QT
  PINT
  FL_OZ
  ACRE_IN
  ACRE_FT
  G
  LB
  OZ
  KG
  TONNE
}

type Menu implements Node & ObjectWithMetadata {
  id: ID!
  name: String!
  slug: String!
  privateMetadata: [MetadataItem]!
  metadata: [MetadataItem]!
  items: [MenuItem]
}

type MenuBulkDelete {
  count: Int!
  menuErrors: [MenuError!]! @deprecated(reason: "This field will be removed in Saleor 4.0. Use `errors` field instead.")
  errors: [MenuError!]!
}

type MenuCountableConnection {
  pageInfo: PageInfo!
  edges: [MenuCountableEdge!]!
  totalCount: Int
}

type MenuCountableEdge {
  node: Menu!
  cursor: String!
}

type MenuCreate {
  menuErrors: [MenuError!]! @deprecated(reason: "This field will be removed in Saleor 4.0. Use `errors` field instead.")
  errors: [MenuError!]!
  menu: Menu
}

input MenuCreateInput {
  name: String!
  slug: String
  items: [MenuItemInput]
}

type MenuDelete {
  menuErrors: [MenuError!]! @deprecated(reason: "This field will be removed in Saleor 4.0. Use `errors` field instead.")
  errors: [MenuError!]!
  menu: Menu
}

type MenuError {
  field: String
  message: String
  code: MenuErrorCode!
}

enum MenuErrorCode {
  CANNOT_ASSIGN_NODE
  GRAPHQL_ERROR
  INVALID
  INVALID_MENU_ITEM
  NO_MENU_ITEM_PROVIDED
  NOT_FOUND
  REQUIRED
  TOO_MANY_MENU_ITEMS
  UNIQUE
}

input MenuFilterInput {
  search: String
  slug: [String]
  metadata: [MetadataFilter]
}

input MenuInput {
  name: String
  slug: String
}

type MenuItem implements Node & ObjectWithMetadata {
  id: ID!
  name: String!
  menu: Menu!
  parent: MenuItem
  category: Category
  collection: Collection
  page: Page
  level: Int!
  privateMetadata: [MetadataItem]!
  metadata: [MetadataItem]!
  children: [MenuItem]
  url: String
  translation(languageCode: LanguageCodeEnum!): MenuItemTranslation
}

type MenuItemBulkDelete {
  count: Int!
  menuErrors: [MenuError!]! @deprecated(reason: "This field will be removed in Saleor 4.0. Use `errors` field instead.")
  errors: [MenuError!]!
}

type MenuItemCountableConnection {
  pageInfo: PageInfo!
  edges: [MenuItemCountableEdge!]!
  totalCount: Int
}

type MenuItemCountableEdge {
  node: MenuItem!
  cursor: String!
}

type MenuItemCreate {
  menuErrors: [MenuError!]! @deprecated(reason: "This field will be removed in Saleor 4.0. Use `errors` field instead.")
  errors: [MenuError!]!
  menuItem: MenuItem
}

input MenuItemCreateInput {
  name: String!
  url: String
  category: ID
  collection: ID
  page: ID
  menu: ID!
  parent: ID
}

type MenuItemDelete {
  menuErrors: [MenuError!]! @deprecated(reason: "This field will be removed in Saleor 4.0. Use `errors` field instead.")
  errors: [MenuError!]!
  menuItem: MenuItem
}

input MenuItemFilterInput {
  search: String
  metadata: [MetadataFilter]
}

input MenuItemInput {
  name: String
  url: String
  category: ID
  collection: ID
  page: ID
}

type MenuItemMove {
  menu: Menu
  menuErrors: [MenuError!]! @deprecated(reason: "This field will be removed in Saleor 4.0. Use `errors` field instead.")
  errors: [MenuError!]!
}

input MenuItemMoveInput {
  itemId: ID!
  parentId: ID
  sortOrder: Int
}

input MenuItemSortingInput {
  direction: OrderDirection!
  field: MenuItemsSortField!
}

type MenuItemTranslatableContent implements Node {
  id: ID!
  name: String!
  translation(languageCode: LanguageCodeEnum!): MenuItemTranslation
  menuItem: MenuItem @deprecated(reason: "This field will be removed in Saleor 4.0. Get model fields from the root level queries.")
}

type MenuItemTranslate {
  translationErrors: [TranslationError!]! @deprecated(reason: "This field will be removed in Saleor 4.0. Use `errors` field instead.")
  errors: [TranslationError!]!
  menuItem: MenuItem
}

type MenuItemTranslation implements Node {
  id: ID!
  name: String!
  language: LanguageDisplay!
}

type MenuItemUpdate {
  menuErrors: [MenuError!]! @deprecated(reason: "This field will be removed in Saleor 4.0. Use `errors` field instead.")
  errors: [MenuError!]!
  menuItem: MenuItem
}

enum MenuItemsSortField {
  NAME
}

enum MenuSortField {
  NAME
  ITEMS_COUNT
}

input MenuSortingInput {
  direction: OrderDirection!
  field: MenuSortField!
}

type MenuUpdate {
  menuErrors: [MenuError!]! @deprecated(reason: "This field will be removed in Saleor 4.0. Use `errors` field instead.")
  errors: [MenuError!]!
  menu: Menu
}

type MetadataError {
  field: String
  message: String
  code: MetadataErrorCode!
}

enum MetadataErrorCode {
  GRAPHQL_ERROR
  INVALID
  NOT_FOUND
  REQUIRED
}

input MetadataFilter {
  key: String!
  value: String
}

input MetadataInput {
  key: String!
  value: String!
}

type MetadataItem {
  key: String!
  value: String!
}

type Money {
  currency: String!
  amount: Float!
}

type MoneyRange {
  start: Money
  stop: Money
}

input MoveProductInput {
  productId: ID!
  sortOrder: Int
}

type Mutation {
  webhookCreate(input: WebhookCreateInput!): WebhookCreate
  webhookDelete(id: ID!): WebhookDelete
  webhookUpdate(id: ID!, input: WebhookUpdateInput!): WebhookUpdate
  createWarehouse(input: WarehouseCreateInput!): WarehouseCreate
  updateWarehouse(id: ID!, input: WarehouseUpdateInput!): WarehouseUpdate
  deleteWarehouse(id: ID!): WarehouseDelete
  assignWarehouseShippingZone(id: ID!, shippingZoneIds: [ID!]!): WarehouseShippingZoneAssign
  unassignWarehouseShippingZone(id: ID!, shippingZoneIds: [ID!]!): WarehouseShippingZoneUnassign
  staffNotificationRecipientCreate(input: StaffNotificationRecipientInput!): StaffNotificationRecipientCreate
  staffNotificationRecipientUpdate(id: ID!, input: StaffNotificationRecipientInput!): StaffNotificationRecipientUpdate
  staffNotificationRecipientDelete(id: ID!): StaffNotificationRecipientDelete
  shopDomainUpdate(input: SiteDomainInput): ShopDomainUpdate
  shopSettingsUpdate(input: ShopSettingsInput!): ShopSettingsUpdate
  shopFetchTaxRates: ShopFetchTaxRates
  shopSettingsTranslate(input: ShopSettingsTranslationInput!, languageCode: LanguageCodeEnum!): ShopSettingsTranslate
  shopAddressUpdate(input: AddressInput): ShopAddressUpdate
  orderSettingsUpdate(input: OrderSettingsUpdateInput!): OrderSettingsUpdate
  shippingMethodChannelListingUpdate(id: ID!, input: ShippingMethodChannelListingInput!): ShippingMethodChannelListingUpdate
  shippingPriceCreate(input: ShippingPriceInput!): ShippingPriceCreate
  shippingPriceDelete(id: ID!): ShippingPriceDelete
  shippingPriceBulkDelete(ids: [ID]!): ShippingPriceBulkDelete
  shippingPriceUpdate(id: ID!, input: ShippingPriceInput!): ShippingPriceUpdate
  shippingPriceTranslate(id: ID!, input: ShippingPriceTranslationInput!, languageCode: LanguageCodeEnum!): ShippingPriceTranslate
  shippingPriceExcludeProducts(id: ID!, input: ShippingPriceExcludeProductsInput!): ShippingPriceExcludeProducts
  shippingPriceRemoveProductFromExclude(id: ID!, products: [ID]!): ShippingPriceRemoveProductFromExclude
  shippingZoneCreate(input: ShippingZoneCreateInput!): ShippingZoneCreate
  shippingZoneDelete(id: ID!): ShippingZoneDelete
  shippingZoneBulkDelete(ids: [ID]!): ShippingZoneBulkDelete
  shippingZoneUpdate(id: ID!, input: ShippingZoneUpdateInput!): ShippingZoneUpdate
  productAttributeAssign(operations: [ProductAttributeAssignInput]!, productTypeId: ID!): ProductAttributeAssign
  productAttributeUnassign(attributeIds: [ID]!, productTypeId: ID!): ProductAttributeUnassign
  categoryCreate(input: CategoryInput!, parent: ID): CategoryCreate
  categoryDelete(id: ID!): CategoryDelete
  categoryBulkDelete(ids: [ID]!): CategoryBulkDelete
  categoryUpdate(id: ID!, input: CategoryInput!): CategoryUpdate
  categoryTranslate(id: ID!, input: TranslationInput!, languageCode: LanguageCodeEnum!): CategoryTranslate
  collectionAddProducts(collectionId: ID!, products: [ID]!): CollectionAddProducts
  collectionCreate(input: CollectionCreateInput!): CollectionCreate
  collectionDelete(id: ID!): CollectionDelete
  collectionReorderProducts(collectionId: ID!, moves: [MoveProductInput]!): CollectionReorderProducts
  collectionBulkDelete(ids: [ID]!): CollectionBulkDelete
  collectionRemoveProducts(collectionId: ID!, products: [ID]!): CollectionRemoveProducts
  collectionUpdate(id: ID!, input: CollectionInput!): CollectionUpdate
  collectionTranslate(id: ID!, input: TranslationInput!, languageCode: LanguageCodeEnum!): CollectionTranslate
  collectionChannelListingUpdate(id: ID!, input: CollectionChannelListingUpdateInput!): CollectionChannelListingUpdate
  productCreate(input: ProductCreateInput!): ProductCreate
  productDelete(id: ID!): ProductDelete
  productBulkDelete(ids: [ID]!): ProductBulkDelete
  productUpdate(id: ID!, input: ProductInput!): ProductUpdate
  productTranslate(id: ID!, input: TranslationInput!, languageCode: LanguageCodeEnum!): ProductTranslate
  productChannelListingUpdate(id: ID!, input: ProductChannelListingUpdateInput!): ProductChannelListingUpdate
  productMediaCreate(input: ProductMediaCreateInput!): ProductMediaCreate
  productVariantReorder(moves: [ReorderInput]!, productId: ID!): ProductVariantReorder
  productMediaDelete(id: ID!): ProductMediaDelete
  productMediaBulkDelete(ids: [ID]!): ProductMediaBulkDelete
  productMediaReorder(mediaIds: [ID]!, productId: ID!): ProductMediaReorder
  productMediaUpdate(id: ID!, input: ProductMediaUpdateInput!): ProductMediaUpdate
  productTypeCreate(input: ProductTypeInput!): ProductTypeCreate
  productTypeDelete(id: ID!): ProductTypeDelete
  productTypeBulkDelete(ids: [ID]!): ProductTypeBulkDelete
  productTypeUpdate(id: ID!, input: ProductTypeInput!): ProductTypeUpdate
  productTypeReorderAttributes(moves: [ReorderInput]!, productTypeId: ID!, type: ProductAttributeType!): ProductTypeReorderAttributes
  productReorderAttributeValues(attributeId: ID!, moves: [ReorderInput]!, productId: ID!): ProductReorderAttributeValues
  digitalContentCreate(input: DigitalContentUploadInput!, variantId: ID!): DigitalContentCreate
  digitalContentDelete(variantId: ID!): DigitalContentDelete
  digitalContentUpdate(input: DigitalContentInput!, variantId: ID!): DigitalContentUpdate
  digitalContentUrlCreate(input: DigitalContentUrlCreateInput!): DigitalContentUrlCreate
  productVariantCreate(input: ProductVariantCreateInput!): ProductVariantCreate
  productVariantDelete(id: ID!): ProductVariantDelete
  productVariantBulkCreate(product: ID!, variants: [ProductVariantBulkCreateInput]!): ProductVariantBulkCreate
  productVariantBulkDelete(ids: [ID]!): ProductVariantBulkDelete
  productVariantStocksCreate(stocks: [StockInput!]!, variantId: ID!): ProductVariantStocksCreate
  productVariantStocksDelete(variantId: ID!, warehouseIds: [ID!]): ProductVariantStocksDelete
  productVariantStocksUpdate(stocks: [StockInput!]!, variantId: ID!): ProductVariantStocksUpdate
  productVariantUpdate(id: ID!, input: ProductVariantInput!): ProductVariantUpdate
  productVariantSetDefault(productId: ID!, variantId: ID!): ProductVariantSetDefault
  productVariantTranslate(id: ID!, input: NameTranslationInput!, languageCode: LanguageCodeEnum!): ProductVariantTranslate
  productVariantChannelListingUpdate(id: ID!, input: [ProductVariantChannelListingAddInput!]!): ProductVariantChannelListingUpdate
  productVariantReorderAttributeValues(attributeId: ID!, moves: [ReorderInput]!, variantId: ID!): ProductVariantReorderAttributeValues
  variantMediaAssign(mediaId: ID!, variantId: ID!): VariantMediaAssign
  variantMediaUnassign(mediaId: ID!, variantId: ID!): VariantMediaUnassign
  paymentCapture(amount: PositiveDecimal, paymentId: ID!): PaymentCapture
  paymentRefund(amount: PositiveDecimal, paymentId: ID!): PaymentRefund
  paymentVoid(paymentId: ID!): PaymentVoid
  paymentInitialize(channel: String, gateway: String!, paymentData: JSONString): PaymentInitialize
  pageCreate(input: PageCreateInput!): PageCreate
  pageDelete(id: ID!): PageDelete
  pageBulkDelete(ids: [ID]!): PageBulkDelete
  pageBulkPublish(ids: [ID]!, isPublished: Boolean!): PageBulkPublish
  pageUpdate(id: ID!, input: PageInput!): PageUpdate
  pageTranslate(id: ID!, input: PageTranslationInput!, languageCode: LanguageCodeEnum!): PageTranslate
  pageTypeCreate(input: PageTypeCreateInput!): PageTypeCreate
  pageTypeUpdate(id: ID, input: PageTypeUpdateInput!): PageTypeUpdate
  pageTypeDelete(id: ID!): PageTypeDelete
  pageTypeBulkDelete(ids: [ID!]!): PageTypeBulkDelete
  pageAttributeAssign(attributeIds: [ID!]!, pageTypeId: ID!): PageAttributeAssign
  pageAttributeUnassign(attributeIds: [ID!]!, pageTypeId: ID!): PageAttributeUnassign
  pageTypeReorderAttributes(moves: [ReorderInput!]!, pageTypeId: ID!): PageTypeReorderAttributes
  pageReorderAttributeValues(attributeId: ID!, moves: [ReorderInput]!, pageId: ID!): PageReorderAttributeValues
  draftOrderComplete(id: ID!): DraftOrderComplete
  draftOrderCreate(input: DraftOrderCreateInput!): DraftOrderCreate
  draftOrderDelete(id: ID!): DraftOrderDelete
  draftOrderBulkDelete(ids: [ID]!): DraftOrderBulkDelete
  draftOrderLinesBulkDelete(ids: [ID]!): DraftOrderLinesBulkDelete @deprecated(reason: "This field will be removed in Saleor 4.0.")
  draftOrderUpdate(id: ID!, input: DraftOrderInput!): DraftOrderUpdate
  orderAddNote(order: ID!, input: OrderAddNoteInput!): OrderAddNote
  orderCancel(id: ID!): OrderCancel
  orderCapture(amount: PositiveDecimal!, id: ID!): OrderCapture
  orderConfirm(id: ID!): OrderConfirm
  orderFulfill(input: OrderFulfillInput!, order: ID): OrderFulfill
  orderFulfillmentCancel(id: ID!, input: FulfillmentCancelInput): FulfillmentCancel
  orderFulfillmentApprove(id: ID!, notifyCustomer: Boolean!): FulfillmentApprove
  orderFulfillmentUpdateTracking(id: ID!, input: FulfillmentUpdateTrackingInput!): FulfillmentUpdateTracking
  orderFulfillmentRefundProducts(input: OrderRefundProductsInput!, order: ID!): FulfillmentRefundProducts
  orderFulfillmentReturnProducts(input: OrderReturnProductsInput!, order: ID!): FulfillmentReturnProducts
  orderLinesCreate(id: ID!, input: [OrderLineCreateInput]!): OrderLinesCreate
  orderLineDelete(id: ID!): OrderLineDelete
  orderLineUpdate(id: ID!, input: OrderLineInput!): OrderLineUpdate
  orderDiscountAdd(input: OrderDiscountCommonInput!, orderId: ID!): OrderDiscountAdd
  orderDiscountUpdate(discountId: ID!, input: OrderDiscountCommonInput!): OrderDiscountUpdate
  orderDiscountDelete(discountId: ID!): OrderDiscountDelete
  orderLineDiscountUpdate(input: OrderDiscountCommonInput!, orderLineId: ID!): OrderLineDiscountUpdate
  orderLineDiscountRemove(orderLineId: ID!): OrderLineDiscountRemove
  orderMarkAsPaid(id: ID!, transactionReference: String): OrderMarkAsPaid
  orderRefund(amount: PositiveDecimal, id: ID!, paymentsToRefund: [OrderPaymentToRefundInput]): OrderRefund
  orderUpdate(id: ID!, input: OrderUpdateInput!): OrderUpdate
  orderUpdateShipping(order: ID!, input: OrderUpdateShippingInput!): OrderUpdateShipping
  orderVoid(id: ID!): OrderVoid
  orderBulkCancel(ids: [ID]!): OrderBulkCancel
  deleteMetadata(id: ID!, keys: [String!]!): DeleteMetadata
  deletePrivateMetadata(id: ID!, keys: [String!]!): DeletePrivateMetadata
  updateMetadata(id: ID!, input: [MetadataInput!]!): UpdateMetadata
  updatePrivateMetadata(id: ID!, input: [MetadataInput!]!): UpdatePrivateMetadata
  assignNavigation(menu: ID, navigationType: NavigationType!): AssignNavigation
  menuCreate(input: MenuCreateInput!): MenuCreate
  menuDelete(id: ID!): MenuDelete
  menuBulkDelete(ids: [ID]!): MenuBulkDelete
  menuUpdate(id: ID!, input: MenuInput!): MenuUpdate
  menuItemCreate(input: MenuItemCreateInput!): MenuItemCreate
  menuItemDelete(id: ID!): MenuItemDelete
  menuItemBulkDelete(ids: [ID]!): MenuItemBulkDelete
  menuItemUpdate(id: ID!, input: MenuItemInput!): MenuItemUpdate
  menuItemTranslate(id: ID!, input: NameTranslationInput!, languageCode: LanguageCodeEnum!): MenuItemTranslate
  menuItemMove(menu: ID!, moves: [MenuItemMoveInput]!): MenuItemMove
  invoiceRequest(number: String, orderId: ID!): InvoiceRequest
  invoiceRequestDelete(id: ID!): InvoiceRequestDelete
  invoiceCreate(input: InvoiceCreateInput!, orderId: ID!): InvoiceCreate
  invoiceDelete(id: ID!): InvoiceDelete
  invoiceUpdate(id: ID!, input: UpdateInvoiceInput!): InvoiceUpdate
  invoiceSendNotification(id: ID!): InvoiceSendNotification
  giftCardActivate(id: ID!): GiftCardActivate
  giftCardCreate(input: GiftCardCreateInput!): GiftCardCreate
  giftCardDelete(id: ID!): GiftCardDelete
  giftCardDeactivate(id: ID!): GiftCardDeactivate
  giftCardUpdate(id: ID!, input: GiftCardUpdateInput!): GiftCardUpdate
  pluginUpdate(channelId: ID, id: ID!, input: PluginUpdateInput!): PluginUpdate
  saleCreate(input: SaleInput!): SaleCreate
  saleDelete(id: ID!): SaleDelete
  saleBulkDelete(ids: [ID]!): SaleBulkDelete
  saleUpdate(id: ID!, input: SaleInput!): SaleUpdate
  saleCataloguesAdd(id: ID!, input: CatalogueInput!): SaleAddCatalogues
  saleCataloguesRemove(id: ID!, input: CatalogueInput!): SaleRemoveCatalogues
  saleTranslate(id: ID!, input: NameTranslationInput!, languageCode: LanguageCodeEnum!): SaleTranslate
  saleChannelListingUpdate(id: ID!, input: SaleChannelListingInput!): SaleChannelListingUpdate
  voucherCreate(input: VoucherInput!): VoucherCreate
  voucherDelete(id: ID!): VoucherDelete
  voucherBulkDelete(ids: [ID]!): VoucherBulkDelete
  voucherUpdate(id: ID!, input: VoucherInput!): VoucherUpdate
  voucherCataloguesAdd(id: ID!, input: CatalogueInput!): VoucherAddCatalogues
  voucherCataloguesRemove(id: ID!, input: CatalogueInput!): VoucherRemoveCatalogues
  voucherTranslate(id: ID!, input: NameTranslationInput!, languageCode: LanguageCodeEnum!): VoucherTranslate
  voucherChannelListingUpdate(id: ID!, input: VoucherChannelListingInput!): VoucherChannelListingUpdate
  exportProducts(input: ExportProductsInput!): ExportProducts
  fileUpload(file: Upload!): FileUpload
  checkoutAddPromoCode(checkoutId: ID, promoCode: String!, token: UUID): CheckoutAddPromoCode
  checkoutBillingAddressUpdate(billingAddress: AddressInput!, checkoutId: ID, token: UUID): CheckoutBillingAddressUpdate
  checkoutComplete(checkoutId: ID, paymentData: JSONString, redirectUrl: String, storeSource: Boolean = false, token: UUID): CheckoutComplete
  checkoutCreate(input: CheckoutCreateInput!): CheckoutCreate
  checkoutCustomerAttach(checkoutId: ID, token: UUID): CheckoutCustomerAttach
  checkoutCustomerDetach(checkoutId: ID, token: UUID): CheckoutCustomerDetach
  checkoutEmailUpdate(checkoutId: ID, email: String!, token: UUID): CheckoutEmailUpdate
  checkoutLineDelete(checkoutId: ID, lineId: ID, token: UUID): CheckoutLineDelete
  checkoutLinesAdd(checkoutId: ID, lines: [CheckoutLineInput]!, token: UUID): CheckoutLinesAdd
  checkoutLinesUpdate(checkoutId: ID, lines: [CheckoutLineInput]!, token: UUID): CheckoutLinesUpdate
  checkoutRemovePromoCode(checkoutId: ID, promoCode: String!, token: UUID): CheckoutRemovePromoCode
  checkoutPaymentCreate(checkoutId: ID, input: PaymentInput!, token: UUID): CheckoutPaymentCreate
  checkoutShippingAddressUpdate(checkoutId: ID, shippingAddress: AddressInput!, token: UUID): CheckoutShippingAddressUpdate
  checkoutShippingMethodUpdate(checkoutId: ID, shippingMethodId: ID!, token: UUID): CheckoutShippingMethodUpdate
  checkoutLanguageCodeUpdate(checkoutId: ID, languageCode: LanguageCodeEnum!, token: UUID): CheckoutLanguageCodeUpdate
  channelCreate(input: ChannelCreateInput!): ChannelCreate
  channelUpdate(id: ID!, input: ChannelUpdateInput!): ChannelUpdate
  channelDelete(id: ID!, input: ChannelDeleteInput): ChannelDelete
  channelActivate(id: ID!): ChannelActivate
  channelDeactivate(id: ID!): ChannelDeactivate
  attributeCreate(input: AttributeCreateInput!): AttributeCreate
  attributeDelete(id: ID!): AttributeDelete
  attributeUpdate(id: ID!, input: AttributeUpdateInput!): AttributeUpdate
  attributeTranslate(id: ID!, input: NameTranslationInput!, languageCode: LanguageCodeEnum!): AttributeTranslate
  attributeBulkDelete(ids: [ID]!): AttributeBulkDelete
  attributeValueBulkDelete(ids: [ID]!): AttributeValueBulkDelete
  attributeValueCreate(attribute: ID!, input: AttributeValueCreateInput!): AttributeValueCreate
  attributeValueDelete(id: ID!): AttributeValueDelete
  attributeValueUpdate(id: ID!, input: AttributeValueCreateInput!): AttributeValueUpdate
  attributeValueTranslate(id: ID!, input: AttributeValueTranslationInput!, languageCode: LanguageCodeEnum!): AttributeValueTranslate
  attributeReorderValues(attributeId: ID!, moves: [ReorderInput]!): AttributeReorderValues
  appCreate(input: AppInput!): AppCreate
  appUpdate(id: ID!, input: AppInput!): AppUpdate
  appDelete(id: ID!): AppDelete
  appTokenCreate(input: AppTokenInput!): AppTokenCreate
  appTokenDelete(id: ID!): AppTokenDelete
  appTokenVerify(token: String!): AppTokenVerify
  appInstall(input: AppInstallInput!): AppInstall
  appRetryInstall(activateAfterInstallation: Boolean = true, id: ID!): AppRetryInstall
  appDeleteFailedInstallation(id: ID!): AppDeleteFailedInstallation
  appFetchManifest(manifestUrl: String!): AppFetchManifest
  appActivate(id: ID!): AppActivate
  appDeactivate(id: ID!): AppDeactivate
  tokenCreate(email: String!, password: String!): CreateToken
  tokenRefresh(csrfToken: String, refreshToken: String): RefreshToken
  tokenVerify(token: String!): VerifyToken
  tokensDeactivateAll: DeactivateAllUserTokens
  externalAuthenticationUrl(input: JSONString!, pluginId: String!): ExternalAuthenticationUrl
  externalObtainAccessTokens(input: JSONString!, pluginId: String!): ExternalObtainAccessTokens
  externalRefresh(input: JSONString!, pluginId: String!): ExternalRefresh
  externalLogout(input: JSONString!, pluginId: String!): ExternalLogout
  externalVerify(input: JSONString!, pluginId: String!): ExternalVerify
  requestPasswordReset(channel: String, email: String!, redirectUrl: String!): RequestPasswordReset
  confirmAccount(email: String!, token: String!): ConfirmAccount
  setPassword(email: String!, password: String!, token: String!): SetPassword
  passwordChange(newPassword: String!, oldPassword: String!): PasswordChange
  requestEmailChange(channel: String, newEmail: String!, password: String!, redirectUrl: String!): RequestEmailChange
  confirmEmailChange(channel: String, token: String!): ConfirmEmailChange
  accountAddressCreate(input: AddressInput!, type: AddressTypeEnum): AccountAddressCreate
  accountAddressUpdate(id: ID!, input: AddressInput!): AccountAddressUpdate
  accountAddressDelete(id: ID!): AccountAddressDelete
  accountSetDefaultAddress(id: ID!, type: AddressTypeEnum!): AccountSetDefaultAddress
  accountRegister(input: AccountRegisterInput!): AccountRegister
  accountUpdate(input: AccountInput!): AccountUpdate
  accountRequestDeletion(channel: String, redirectUrl: String!): AccountRequestDeletion
  accountDelete(token: String!): AccountDelete
  addressCreate(input: AddressInput!, userId: ID!): AddressCreate
  addressUpdate(id: ID!, input: AddressInput!): AddressUpdate
  addressDelete(id: ID!): AddressDelete
  addressSetDefault(addressId: ID!, type: AddressTypeEnum!, userId: ID!): AddressSetDefault
  customerCreate(input: UserCreateInput!): CustomerCreate
  customerUpdate(id: ID!, input: CustomerInput!): CustomerUpdate
  customerDelete(id: ID!): CustomerDelete
  customerBulkDelete(ids: [ID]!): CustomerBulkDelete
  staffCreate(input: StaffCreateInput!): StaffCreate
  staffUpdate(id: ID!, input: StaffUpdateInput!): StaffUpdate
  staffDelete(id: ID!): StaffDelete
  staffBulkDelete(ids: [ID]!): StaffBulkDelete
  userAvatarUpdate(image: Upload!): UserAvatarUpdate
  userAvatarDelete: UserAvatarDelete
  userBulkSetActive(ids: [ID]!, isActive: Boolean!): UserBulkSetActive
  permissionGroupCreate(input: PermissionGroupCreateInput!): PermissionGroupCreate
  permissionGroupUpdate(id: ID!, input: PermissionGroupUpdateInput!): PermissionGroupUpdate
  permissionGroupDelete(id: ID!): PermissionGroupDelete
}

input NameTranslationInput {
  name: String
}

enum NavigationType {
  MAIN
  SECONDARY
}

interface Node {
  id: ID!
}

interface ObjectWithMetadata {
  privateMetadata: [MetadataItem]!
  metadata: [MetadataItem]!
}

type Order implements Node & ObjectWithMetadata {
  id: ID!
  created: DateTime!
  status: OrderStatus!
  user: User
  trackingClientId: String!
  billingAddress: Address
  shippingAddress: Address
  shippingMethod: ShippingMethod
  shippingMethodName: String
  channel: Channel!
  shippingPrice: TaxedMoney!
  shippingTaxRate: Float!
  token: String!
  voucher: Voucher
  giftCards: [GiftCard]
  displayGrossPrices: Boolean!
  customerNote: String!
  weight: Weight
  redirectUrl: String
  privateMetadata: [MetadataItem]!
  metadata: [MetadataItem]!
  fulfillments: [Fulfillment]!
  lines: [OrderLine]!
  actions: [OrderAction]!
  availableShippingMethods: [ShippingMethod]
  invoices: [Invoice]
  number: String
  original: ID
  origin: OrderOriginEnum!
  isPaid: Boolean!
  paymentStatus: OrderPaymentStatusEnum!
  paymentStatusDisplay: String!
  payments: [Payment]
  total: TaxedMoney!
  undiscountedTotal: TaxedMoney!
  subtotal: TaxedMoney!
  statusDisplay: String
  canFinalize: Boolean!
  totalAuthorized: Money!
  totalCaptured: Money!
  events: [OrderEvent]
  totalBalance: Money!
  userEmail: String
  isShippingRequired: Boolean!
  languageCode: String! @deprecated(reason: "This field will be removed in Saleor 4.0. Use the `languageCodeEnum` field to fetch the language code. ")
  languageCodeEnum: LanguageCodeEnum!
  discount: Money @deprecated(reason: "This field will be removed in Saleor 4.0. Use discounts field.")
  discountName: String @deprecated(reason: "This field will be removed in Saleor 4.0. Use discounts field.")
  translatedDiscountName: String @deprecated(reason: "This field will be removed in Saleor 4.0. Use discounts field. ")
  discounts: [OrderDiscount!]
  errors: [OrderError!]!
}

enum OrderAction {
  CAPTURE
  MARK_AS_PAID
  REFUND
  VOID
}

type OrderAddNote {
  order: Order
  event: OrderEvent
  orderErrors: [OrderError!]! @deprecated(reason: "This field will be removed in Saleor 4.0. Use `errors` field instead.")
  errors: [OrderError!]!
}

input OrderAddNoteInput {
  message: String!
}

type OrderBulkCancel {
  count: Int!
  orderErrors: [OrderError!]! @deprecated(reason: "This field will be removed in Saleor 4.0. Use `errors` field instead.")
  errors: [OrderError!]!
}

type OrderCancel {
  order: Order
  orderErrors: [OrderError!]! @deprecated(reason: "This field will be removed in Saleor 4.0. Use `errors` field instead.")
  errors: [OrderError!]!
}

type OrderCapture {
  order: Order
  orderErrors: [OrderError!]! @deprecated(reason: "This field will be removed in Saleor 4.0. Use `errors` field instead.")
  errors: [OrderError!]!
}

type OrderConfirm {
  order: Order
  orderErrors: [OrderError!]! @deprecated(reason: "This field will be removed in Saleor 4.0. Use `errors` field instead.")
  errors: [OrderError!]!
}

type OrderCountableConnection {
  pageInfo: PageInfo!
  edges: [OrderCountableEdge!]!
  totalCount: Int
}

type OrderCountableEdge {
  node: Order!
  cursor: String!
}

enum OrderDirection {
  ASC
  DESC
}

type OrderDiscount implements Node {
  id: ID!
  type: OrderDiscountType!
  valueType: DiscountValueTypeEnum!
  value: PositiveDecimal!
  name: String
  translatedName: String
  reason: String
  amount: Money!
}

type OrderDiscountAdd {
  order: Order
  orderErrors: [OrderError!]! @deprecated(reason: "This field will be removed in Saleor 4.0. Use `errors` field instead.")
  errors: [OrderError!]!
}

input OrderDiscountCommonInput {
  valueType: DiscountValueTypeEnum!
  value: PositiveDecimal!
  reason: String
}

type OrderDiscountDelete {
  order: Order
  orderErrors: [OrderError!]! @deprecated(reason: "This field will be removed in Saleor 4.0. Use `errors` field instead.")
  errors: [OrderError!]!
}

enum OrderDiscountType {
  VOUCHER
  MANUAL
}

type OrderDiscountUpdate {
  order: Order
  orderErrors: [OrderError!]! @deprecated(reason: "This field will be removed in Saleor 4.0. Use `errors` field instead.")
  errors: [OrderError!]!
}

input OrderDraftFilterInput {
  customer: String
  created: DateRangeInput
  search: String
  metadata: [MetadataFilter]
  channels: [ID]
}

type OrderError {
  field: String
  message: String
  code: OrderErrorCode!
  warehouse: ID
  orderLines: [ID!]
  variants: [ID!]
  payments: [ID!]
  addressType: AddressTypeEnum
}

enum OrderErrorCode {
  BILLING_ADDRESS_NOT_SET
  CANNOT_CANCEL_FULFILLMENT
  CANNOT_CANCEL_ORDER
  CANNOT_DELETE
  CANNOT_DISCOUNT
  CANNOT_REFUND
  CANNOT_FULFILL_UNPAID_ORDER
  CAPTURE_INACTIVE_PAYMENT
  NOT_EDITABLE
  FULFILL_ORDER_LINE
  GRAPHQL_ERROR
  INVALID
  PRODUCT_NOT_PUBLISHED
  PRODUCT_UNAVAILABLE_FOR_PURCHASE
  NOT_FOUND
  ORDER_NO_SHIPPING_ADDRESS
  PAYMENT_ERROR
  PAYMENT_MISSING
  REQUIRED
  SHIPPING_METHOD_NOT_APPLICABLE
  SHIPPING_METHOD_REQUIRED
  TAX_ERROR
  UNIQUE
  VOID_INACTIVE_PAYMENT
  ZERO_QUANTITY
  INVALID_QUANTITY
  INSUFFICIENT_STOCK
  DUPLICATED_INPUT_ITEM
  NOT_AVAILABLE_IN_CHANNEL
  CHANNEL_INACTIVE
<<<<<<< HEAD
  PAYEMENTS_DO_NOT_BELONG_TO_ORDER
  ORDER_HAS_MULTIPLE_PAYMENTS
=======
  TOO_MANY_OR_NONE_FIELDS_SPECIFIED
  AMOUNT_TO_REFUND_TOO_BIG
>>>>>>> f7be0d3c
}

type OrderEvent implements Node {
  id: ID!
  date: DateTime
  type: OrderEventsEnum
  user: User
  app: App
  message: String
  email: String
  emailType: OrderEventsEmailsEnum
  amount: Float
  paymentId: String
  paymentGateway: String
  quantity: Int
  composedId: String
  orderNumber: String
  invoiceNumber: String
  oversoldItems: [String]
  lines: [OrderEventOrderLineObject]
  fulfilledItems: [FulfillmentLine]
  warehouse: Warehouse
  transactionReference: String
  shippingCostsIncluded: Boolean
  relatedOrder: Order
  discount: OrderEventDiscountObject
  pspReference: String
  grapqhlPaymentId: String
}

type OrderEventCountableConnection {
  pageInfo: PageInfo!
  edges: [OrderEventCountableEdge!]!
  totalCount: Int
}

type OrderEventCountableEdge {
  node: OrderEvent!
  cursor: String!
}

type OrderEventDiscountObject {
  valueType: DiscountValueTypeEnum!
  value: PositiveDecimal!
  reason: String
  amount: Money
  oldValueType: DiscountValueTypeEnum
  oldValue: PositiveDecimal
  oldAmount: Money
}

type OrderEventOrderLineObject {
  quantity: Int
  orderLine: OrderLine
  itemName: String
  discount: OrderEventDiscountObject
}

enum OrderEventsEmailsEnum {
  PAYMENT_CONFIRMATION
  CONFIRMED
  SHIPPING_CONFIRMATION
  TRACKING_UPDATED
  ORDER_CONFIRMATION
  ORDER_CANCEL
  ORDER_REFUND
  FULFILLMENT_CONFIRMATION
  DIGITAL_LINKS
}

enum OrderEventsEnum {
  DRAFT_CREATED
  DRAFT_CREATED_FROM_REPLACE
  ADDED_PRODUCTS
  REMOVED_PRODUCTS
  PLACED
  PLACED_FROM_DRAFT
  OVERSOLD_ITEMS
  CANCELED
  ORDER_MARKED_AS_PAID
  ORDER_FULLY_PAID
  ORDER_REPLACEMENT_CREATED
  ORDER_DISCOUNT_ADDED
  ORDER_DISCOUNT_AUTOMATICALLY_UPDATED
  ORDER_DISCOUNT_UPDATED
  ORDER_DISCOUNT_DELETED
  ORDER_LINE_DISCOUNT_UPDATED
  ORDER_LINE_DISCOUNT_REMOVED
  ORDER_LINE_PRODUCT_DELETED
  ORDER_LINE_VARIANT_DELETED
  UPDATED_ADDRESS
  EMAIL_SENT
  CONFIRMED
  PAYMENT_AUTHORIZED
  PAYMENT_CAPTURED
  EXTERNAL_SERVICE_NOTIFICATION
  PAYMENT_REFUNDED
  PAYMENT_REFUND_FAILED
  PAYMENT_VOIDED
  PAYMENT_CAPTURE_FAILED
  PAYMENT_REFUND_FAILED
  PAYMENT_VOID_FAILED
  INVOICE_REQUESTED
  INVOICE_GENERATED
  INVOICE_UPDATED
  INVOICE_SENT
  FULFILLMENT_CANCELED
  FULFILLMENT_RESTOCKED_ITEMS
  FULFILLMENT_FULFILLED_ITEMS
  FULFILLMENT_REFUNDED
  FULFILLMENT_RETURNED
  FULFILLMENT_REPLACED
  FULFILLMENT_AWAITS_APPROVAL
  TRACKING_UPDATED
  NOTE_ADDED
  OTHER
}

input OrderFilterInput {
  paymentStatus: [OrderPaymentStatusEnum]
  status: [OrderStatusFilter]
  customer: String
  created: DateRangeInput
  search: String
  metadata: [MetadataFilter]
  channels: [ID]
}

type OrderFulfill {
  fulfillments: [Fulfillment]
  order: Order
  orderErrors: [OrderError!]! @deprecated(reason: "This field will be removed in Saleor 4.0. Use `errors` field instead.")
  errors: [OrderError!]!
}

input OrderFulfillInput {
  lines: [OrderFulfillLineInput!]!
  notifyCustomer: Boolean
}

input OrderFulfillLineInput {
  orderLineId: ID
  stocks: [OrderFulfillStockInput!]!
}

input OrderFulfillStockInput {
  quantity: Int!
  warehouse: ID!
}

type OrderLine implements Node {
  id: ID!
  productName: String!
  variantName: String!
  productSku: String!
  isShippingRequired: Boolean!
  quantity: Int!
  quantityFulfilled: Int!
  unitDiscountReason: String
  taxRate: Float!
  digitalContentUrl: DigitalContentUrl
  thumbnail(size: Int): Image
  unitPrice: TaxedMoney!
  undiscountedUnitPrice: TaxedMoney!
  unitDiscount: Money!
  unitDiscountValue: PositiveDecimal!
  totalPrice: TaxedMoney!
  variant: ProductVariant
  translatedProductName: String!
  translatedVariantName: String!
  allocations: [Allocation!]
  quantityToFulfill: Int!
  unitDiscountType: DiscountValueTypeEnum
}

input OrderLineCreateInput {
  quantity: Int!
  variantId: ID!
}

type OrderLineDelete {
  order: Order
  orderLine: OrderLine
  orderErrors: [OrderError!]! @deprecated(reason: "This field will be removed in Saleor 4.0. Use `errors` field instead.")
  errors: [OrderError!]!
}

type OrderLineDiscountRemove {
  orderLine: OrderLine
  order: Order
  orderErrors: [OrderError!]! @deprecated(reason: "This field will be removed in Saleor 4.0. Use `errors` field instead.")
  errors: [OrderError!]!
}

type OrderLineDiscountUpdate {
  orderLine: OrderLine
  order: Order
  orderErrors: [OrderError!]! @deprecated(reason: "This field will be removed in Saleor 4.0. Use `errors` field instead.")
  errors: [OrderError!]!
}

input OrderLineInput {
  quantity: Int!
}

type OrderLineUpdate {
  order: Order
  orderErrors: [OrderError!]! @deprecated(reason: "This field will be removed in Saleor 4.0. Use `errors` field instead.")
  errors: [OrderError!]!
  orderLine: OrderLine
}

type OrderLinesCreate {
  order: Order
  orderLines: [OrderLine!]
  orderErrors: [OrderError!]! @deprecated(reason: "This field will be removed in Saleor 4.0. Use `errors` field instead.")
  errors: [OrderError!]!
}

type OrderMarkAsPaid {
  order: Order
  orderErrors: [OrderError!]! @deprecated(reason: "This field will be removed in Saleor 4.0. Use `errors` field instead.")
  errors: [OrderError!]!
}

enum OrderOriginEnum {
  CHECKOUT
  DRAFT
  REISSUE
}

enum OrderPaymentStatusEnum {
  NOT_CHARGED
  PARTIALLY_CHARGED
  FULLY_CHARGED
  OVERPAID
  PARTIALLY_REFUNDED
  FULLY_REFUNDED
}

input OrderPaymentToRefundInput {
  paymentId: ID!
  amount: PositiveDecimal!
}

type OrderRefund {
  order: Order
  orderErrors: [OrderError!]! @deprecated(reason: "This field will be removed in Saleor 4.0. Use `errors` field instead.")
  errors: [OrderError!]!
}

input OrderRefundFulfillmentLineInput {
  fulfillmentLineId: ID!
  quantity: Int!
}

input OrderRefundLineInput {
  orderLineId: ID!
  quantity: Int!
}

input OrderRefundProductsInput {
  orderLines: [OrderRefundLineInput!]
  fulfillmentLines: [OrderRefundFulfillmentLineInput!]
  paymentsToRefund: [PaymentToRefundInput]
  amountToRefund: PositiveDecimal
  includeShippingCosts: Boolean = false
}

input OrderReturnFulfillmentLineInput {
  fulfillmentLineId: ID!
  quantity: Int!
  replace: Boolean = false
}

input OrderReturnLineInput {
  orderLineId: ID!
  quantity: Int!
  replace: Boolean = false
}

input OrderReturnProductsInput {
  orderLines: [OrderReturnLineInput!]
  fulfillmentLines: [OrderReturnFulfillmentLineInput!]
  amountToRefund: PositiveDecimal
  includeShippingCosts: Boolean = false
  refund: Boolean = false
}

type OrderSettings {
  automaticallyConfirmAllNewOrders: Boolean!
}

type OrderSettingsError {
  field: String
  message: String
  code: OrderSettingsErrorCode!
}

enum OrderSettingsErrorCode {
  INVALID
}

type OrderSettingsUpdate {
  orderSettings: OrderSettings
  orderSettingsErrors: [OrderSettingsError!]! @deprecated(reason: "This field will be removed in Saleor 4.0. Use `errors` field instead.")
  errors: [OrderSettingsError!]!
}

input OrderSettingsUpdateInput {
  automaticallyConfirmAllNewOrders: Boolean!
}

enum OrderSortField {
  NUMBER
  CREATION_DATE
  CUSTOMER
  PAYMENT
  FULFILLMENT_STATUS
}

input OrderSortingInput {
  direction: OrderDirection!
  field: OrderSortField!
}

enum OrderStatus {
  DRAFT
  UNCONFIRMED
  UNFULFILLED
  PARTIALLY_FULFILLED
  PARTIALLY_RETURNED
  RETURNED
  FULFILLED
  CANCELED
}

enum OrderStatusFilter {
  READY_TO_FULFILL
  READY_TO_CAPTURE
  UNFULFILLED
  UNCONFIRMED
  PARTIALLY_FULFILLED
  FULFILLED
  CANCELED
  OVERPAID
}

type OrderUpdate {
  orderErrors: [OrderError!]! @deprecated(reason: "This field will be removed in Saleor 4.0. Use `errors` field instead.")
  errors: [OrderError!]!
  order: Order
}

input OrderUpdateInput {
  billingAddress: AddressInput
  userEmail: String
  shippingAddress: AddressInput
}

type OrderUpdateShipping {
  order: Order
  orderErrors: [OrderError!]! @deprecated(reason: "This field will be removed in Saleor 4.0. Use `errors` field instead.")
  errors: [OrderError!]!
}

input OrderUpdateShippingInput {
  shippingMethod: ID
}

type OrderVoid {
  order: Order
  orderErrors: [OrderError!]! @deprecated(reason: "This field will be removed in Saleor 4.0. Use `errors` field instead.")
  errors: [OrderError!]!
}

type Page implements Node & ObjectWithMetadata {
  id: ID!
  seoTitle: String
  seoDescription: String
  title: String!
  content: JSONString
  publicationDate: Date
  isPublished: Boolean!
  slug: String!
  pageType: PageType!
  created: DateTime!
  privateMetadata: [MetadataItem]!
  metadata: [MetadataItem]!
  contentJson: JSONString! @deprecated(reason: "This field will be removed in Saleor 4.0. Use the `content` field instead.")
  translation(languageCode: LanguageCodeEnum!): PageTranslation
  attributes: [SelectedAttribute!]!
}

type PageAttributeAssign {
  pageType: PageType
  pageErrors: [PageError!]! @deprecated(reason: "This field will be removed in Saleor 4.0. Use `errors` field instead.")
  errors: [PageError!]!
}

type PageAttributeUnassign {
  pageType: PageType
  pageErrors: [PageError!]! @deprecated(reason: "This field will be removed in Saleor 4.0. Use `errors` field instead.")
  errors: [PageError!]!
}

type PageBulkDelete {
  count: Int!
  pageErrors: [PageError!]! @deprecated(reason: "This field will be removed in Saleor 4.0. Use `errors` field instead.")
  errors: [PageError!]!
}

type PageBulkPublish {
  count: Int!
  pageErrors: [PageError!]! @deprecated(reason: "This field will be removed in Saleor 4.0. Use `errors` field instead.")
  errors: [PageError!]!
}

type PageCountableConnection {
  pageInfo: PageInfo!
  edges: [PageCountableEdge!]!
  totalCount: Int
}

type PageCountableEdge {
  node: Page!
  cursor: String!
}

type PageCreate {
  pageErrors: [PageError!]! @deprecated(reason: "This field will be removed in Saleor 4.0. Use `errors` field instead.")
  errors: [PageError!]!
  page: Page
}

input PageCreateInput {
  slug: String
  title: String
  content: JSONString
  attributes: [AttributeValueInput!]
  isPublished: Boolean
  publicationDate: String
  seo: SeoInput
  pageType: ID!
}

type PageDelete {
  pageErrors: [PageError!]! @deprecated(reason: "This field will be removed in Saleor 4.0. Use `errors` field instead.")
  errors: [PageError!]!
  page: Page
}

type PageError {
  field: String
  message: String
  code: PageErrorCode!
  attributes: [ID!]
  values: [ID!]
}

enum PageErrorCode {
  GRAPHQL_ERROR
  INVALID
  NOT_FOUND
  REQUIRED
  UNIQUE
  DUPLICATED_INPUT_ITEM
  ATTRIBUTE_ALREADY_ASSIGNED
}

input PageFilterInput {
  search: String
  metadata: [MetadataFilter]
  pageTypes: [ID]
  ids: [ID]
}

type PageInfo {
  hasNextPage: Boolean!
  hasPreviousPage: Boolean!
  startCursor: String
  endCursor: String
}

input PageInput {
  slug: String
  title: String
  content: JSONString
  attributes: [AttributeValueInput!]
  isPublished: Boolean
  publicationDate: String
  seo: SeoInput
}

type PageReorderAttributeValues {
  page: Page
  pageErrors: [PageError!]! @deprecated(reason: "This field will be removed in Saleor 4.0. Use `errors` field instead.")
  errors: [PageError!]!
}

enum PageSortField {
  TITLE
  SLUG
  VISIBILITY
  CREATION_DATE
  PUBLICATION_DATE
}

input PageSortingInput {
  direction: OrderDirection!
  field: PageSortField!
}

type PageTranslatableContent implements Node {
  id: ID!
  seoTitle: String
  seoDescription: String
  title: String!
  content: JSONString
  contentJson: JSONString @deprecated(reason: "This field will be removed in Saleor 4.0. Use the `content` field instead.")
  translation(languageCode: LanguageCodeEnum!): PageTranslation
  page: Page @deprecated(reason: "This field will be removed in Saleor 4.0. Get model fields from the root level queries.")
  attributeValues: [AttributeValueTranslatableContent!]!
}

type PageTranslate {
  translationErrors: [TranslationError!]! @deprecated(reason: "This field will be removed in Saleor 4.0. Use `errors` field instead.")
  errors: [TranslationError!]!
  page: PageTranslatableContent
}

type PageTranslation implements Node {
  id: ID!
  seoTitle: String
  seoDescription: String
  title: String
  content: JSONString
  language: LanguageDisplay!
  contentJson: JSONString @deprecated(reason: "This field will be removed in Saleor 4.0. Use the `content` field instead.")
}

input PageTranslationInput {
  seoTitle: String
  seoDescription: String
  title: String
  content: JSONString
}

type PageType implements Node & ObjectWithMetadata {
  id: ID!
  name: String!
  slug: String!
  privateMetadata: [MetadataItem]!
  metadata: [MetadataItem]!
  attributes: [Attribute]
  availableAttributes(filter: AttributeFilterInput, before: String, after: String, first: Int, last: Int): AttributeCountableConnection
  hasPages: Boolean
}

type PageTypeBulkDelete {
  count: Int!
  pageErrors: [PageError!]! @deprecated(reason: "This field will be removed in Saleor 4.0. Use `errors` field instead.")
  errors: [PageError!]!
}

type PageTypeCountableConnection {
  pageInfo: PageInfo!
  edges: [PageTypeCountableEdge!]!
  totalCount: Int
}

type PageTypeCountableEdge {
  node: PageType!
  cursor: String!
}

type PageTypeCreate {
  pageErrors: [PageError!]! @deprecated(reason: "This field will be removed in Saleor 4.0. Use `errors` field instead.")
  errors: [PageError!]!
  pageType: PageType
}

input PageTypeCreateInput {
  name: String
  slug: String
  addAttributes: [ID!]
}

type PageTypeDelete {
  pageErrors: [PageError!]! @deprecated(reason: "This field will be removed in Saleor 4.0. Use `errors` field instead.")
  errors: [PageError!]!
  pageType: PageType
}

input PageTypeFilterInput {
  search: String
}

type PageTypeReorderAttributes {
  pageType: PageType
  pageErrors: [PageError!]! @deprecated(reason: "This field will be removed in Saleor 4.0. Use `errors` field instead.")
  errors: [PageError!]!
}

enum PageTypeSortField {
  NAME
  SLUG
}

input PageTypeSortingInput {
  direction: OrderDirection!
  field: PageTypeSortField!
}

type PageTypeUpdate {
  pageErrors: [PageError!]! @deprecated(reason: "This field will be removed in Saleor 4.0. Use `errors` field instead.")
  errors: [PageError!]!
  pageType: PageType
}

input PageTypeUpdateInput {
  name: String
  slug: String
  addAttributes: [ID!]
  removeAttributes: [ID!]
}

type PageUpdate {
  pageErrors: [PageError!]! @deprecated(reason: "This field will be removed in Saleor 4.0. Use `errors` field instead.")
  errors: [PageError!]!
  page: Page
}

type PasswordChange {
  user: User
  accountErrors: [AccountError!]! @deprecated(reason: "This field will be removed in Saleor 4.0. Use `errors` field instead.")
  errors: [AccountError!]!
}

type Payment implements Node {
  id: ID!
  gateway: String!
  isActive: Boolean!
  created: DateTime!
  modified: DateTime!
  token: String!
  checkout: Checkout
  order: Order
  paymentMethodType: String!
  customerIpAddress: String
  pspReference: String
  chargeStatus: PaymentChargeStatusEnum!
  actions: [OrderAction]!
  total: Money
  capturedAmount: Money
  transactions: [Transaction]
  availableCaptureAmount: Money
  availableRefundAmount: Money
  creditCard: CreditCard
}

type PaymentCapture {
  payment: Payment
  paymentErrors: [PaymentError!]! @deprecated(reason: "This field will be removed in Saleor 4.0. Use `errors` field instead.")
  errors: [PaymentError!]!
}

enum PaymentChargeStatusEnum {
  NOT_CHARGED
  AUTHORIZED
  PENDING
  PARTIALLY_CHARGED
  FULLY_CHARGED
  PARTIALLY_REFUNDED
  FULLY_REFUNDED
  REFUSED
  CANCELLED
}

type PaymentCountableConnection {
  pageInfo: PageInfo!
  edges: [PaymentCountableEdge!]!
  totalCount: Int
}

type PaymentCountableEdge {
  node: Payment!
  cursor: String!
}

type PaymentError {
  field: String
  message: String
  code: PaymentErrorCode!
}

enum PaymentErrorCode {
  BILLING_ADDRESS_NOT_SET
  GRAPHQL_ERROR
  INVALID
  NOT_FOUND
  REQUIRED
  UNIQUE
  PARTIAL_PAYMENT_NOT_ALLOWED
  SHIPPING_ADDRESS_NOT_SET
  INVALID_SHIPPING_METHOD
  SHIPPING_METHOD_NOT_SET
  PAYMENT_ERROR
  NOT_SUPPORTED_GATEWAY
  CHANNEL_INACTIVE
}

input PaymentFilterInput {
  checkouts: [ID]
}

type PaymentGateway {
  name: String!
  id: ID!
  config: [GatewayConfigLine!]!
  currencies: [String]!
}

type PaymentInitialize {
  initializedPayment: PaymentInitialized
  paymentErrors: [PaymentError!]! @deprecated(reason: "This field will be removed in Saleor 4.0. Use `errors` field instead.")
  errors: [PaymentError!]!
}

type PaymentInitialized {
  gateway: String!
  name: String!
  data: JSONString
}

input PaymentInput {
  gateway: String!
  token: String
  amount: PositiveDecimal
  returnUrl: String
}

type PaymentRefund {
  payment: Payment
  paymentErrors: [PaymentError!]! @deprecated(reason: "This field will be removed in Saleor 4.0. Use `errors` field instead.")
  errors: [PaymentError!]!
}

type PaymentSource {
  gateway: String!
  paymentMethodId: String
  creditCardInfo: CreditCard
}

input PaymentToRefundInput {
  paymentId: ID!
  amount: PositiveDecimal
  includeShippingCosts: Boolean = false
}

type PaymentVoid {
  payment: Payment
  paymentErrors: [PaymentError!]! @deprecated(reason: "This field will be removed in Saleor 4.0. Use `errors` field instead.")
  errors: [PaymentError!]!
}

type Permission {
  code: PermissionEnum!
  name: String!
}

enum PermissionEnum {
  MANAGE_USERS
  MANAGE_STAFF
  MANAGE_APPS
  MANAGE_CHANNELS
  MANAGE_DISCOUNTS
  MANAGE_PLUGINS
  MANAGE_GIFT_CARD
  MANAGE_MENUS
  MANAGE_ORDERS
  MANAGE_PAGES
  MANAGE_PAGE_TYPES_AND_ATTRIBUTES
  HANDLE_PAYMENTS
  MANAGE_PRODUCTS
  MANAGE_PRODUCT_TYPES_AND_ATTRIBUTES
  MANAGE_SHIPPING
  MANAGE_SETTINGS
  MANAGE_TRANSLATIONS
  MANAGE_CHECKOUTS
}

type PermissionGroupCreate {
  permissionGroupErrors: [PermissionGroupError!]! @deprecated(reason: "This field will be removed in Saleor 4.0. Use `errors` field instead.")
  errors: [PermissionGroupError!]!
  group: Group
}

input PermissionGroupCreateInput {
  addPermissions: [PermissionEnum!]
  addUsers: [ID!]
  name: String!
}

type PermissionGroupDelete {
  permissionGroupErrors: [PermissionGroupError!]! @deprecated(reason: "This field will be removed in Saleor 4.0. Use `errors` field instead.")
  errors: [PermissionGroupError!]!
  group: Group
}

type PermissionGroupError {
  field: String
  message: String
  code: PermissionGroupErrorCode!
  permissions: [PermissionEnum!]
  users: [ID!]
}

enum PermissionGroupErrorCode {
  ASSIGN_NON_STAFF_MEMBER
  DUPLICATED_INPUT_ITEM
  CANNOT_REMOVE_FROM_LAST_GROUP
  LEFT_NOT_MANAGEABLE_PERMISSION
  OUT_OF_SCOPE_PERMISSION
  OUT_OF_SCOPE_USER
  REQUIRED
  UNIQUE
}

input PermissionGroupFilterInput {
  search: String
}

enum PermissionGroupSortField {
  NAME
}

input PermissionGroupSortingInput {
  direction: OrderDirection!
  field: PermissionGroupSortField!
}

type PermissionGroupUpdate {
  permissionGroupErrors: [PermissionGroupError!]! @deprecated(reason: "This field will be removed in Saleor 4.0. Use `errors` field instead.")
  errors: [PermissionGroupError!]!
  group: Group
}

input PermissionGroupUpdateInput {
  addPermissions: [PermissionEnum!]
  addUsers: [ID!]
  name: String
  removePermissions: [PermissionEnum!]
  removeUsers: [ID!]
}

type Plugin {
  id: ID!
  name: String!
  description: String!
  globalConfiguration: PluginConfiguration
  channelConfigurations: [PluginConfiguration!]!
}

type PluginConfiguration {
  active: Boolean!
  channel: Channel
  configuration: [ConfigurationItem]
}

enum PluginConfigurationType {
  PER_CHANNEL
  GLOBAL
}

type PluginCountableConnection {
  pageInfo: PageInfo!
  edges: [PluginCountableEdge!]!
  totalCount: Int
}

type PluginCountableEdge {
  node: Plugin!
  cursor: String!
}

type PluginError {
  field: String
  message: String
  code: PluginErrorCode!
}

enum PluginErrorCode {
  GRAPHQL_ERROR
  INVALID
  PLUGIN_MISCONFIGURED
  NOT_FOUND
  REQUIRED
  UNIQUE
}

input PluginFilterInput {
  statusInChannels: PluginStatusInChannelsInput
  search: String
  type: PluginConfigurationType
}

enum PluginSortField {
  NAME
  IS_ACTIVE
}

input PluginSortingInput {
  direction: OrderDirection!
  field: PluginSortField!
}

input PluginStatusInChannelsInput {
  active: Boolean!
  channels: [ID!]!
}

type PluginUpdate {
  plugin: Plugin
  pluginsErrors: [PluginError!]! @deprecated(reason: "This field will be removed in Saleor 4.0. Use `errors` field instead.")
  errors: [PluginError!]!
}

input PluginUpdateInput {
  active: Boolean
  configuration: [ConfigurationItemInput]
}

scalar PositiveDecimal

enum PostalCodeRuleInclusionTypeEnum {
  INCLUDE
  EXCLUDE
}

input PriceInput {
  currency: String!
  amount: PositiveDecimal!
}

input PriceRangeInput {
  gte: Float
  lte: Float
}

type Product implements Node & ObjectWithMetadata {
  id: ID!
  seoTitle: String
  seoDescription: String
  name: String!
  description: JSONString
  productType: ProductType!
  slug: String!
  category: Category
  updatedAt: DateTime
  chargeTaxes: Boolean!
  weight: Weight
  defaultVariant: ProductVariant
  rating: Float
  privateMetadata: [MetadataItem]!
  metadata: [MetadataItem]!
  descriptionJson: JSONString @deprecated(reason: "This field will be removed in Saleor 4.0. Use the `description` field instead.")
  thumbnail(size: Int): Image
  pricing(address: AddressInput): ProductPricingInfo
  isAvailable(address: AddressInput): Boolean
  taxType: TaxType
  attributes: [SelectedAttribute!]!
  channelListings: [ProductChannelListing!]
  mediaById(id: ID): ProductMedia
  imageById(id: ID): ProductImage @deprecated(reason: "This field will be removed in Saleor 4.0. Use the `mediaById` field instead.")
  variants: [ProductVariant]
  media: [ProductMedia!]
  images: [ProductImage] @deprecated(reason: "This field will be removed in Saleor 4.0. Use the `media` field instead.")
  collections: [Collection]
  translation(languageCode: LanguageCodeEnum!): ProductTranslation
  availableForPurchase: Date
  isAvailableForPurchase: Boolean
}

type ProductAttributeAssign {
  productType: ProductType
  productErrors: [ProductError!]! @deprecated(reason: "This field will be removed in Saleor 4.0. Use `errors` field instead.")
  errors: [ProductError!]!
}

input ProductAttributeAssignInput {
  id: ID!
  type: ProductAttributeType!
}

enum ProductAttributeType {
  PRODUCT
  VARIANT
}

type ProductAttributeUnassign {
  productType: ProductType
  productErrors: [ProductError!]! @deprecated(reason: "This field will be removed in Saleor 4.0. Use `errors` field instead.")
  errors: [ProductError!]!
}

type ProductBulkDelete {
  count: Int!
  productErrors: [ProductError!]! @deprecated(reason: "This field will be removed in Saleor 4.0. Use `errors` field instead.")
  errors: [ProductError!]!
}

type ProductChannelListing implements Node {
  id: ID!
  publicationDate: Date
  isPublished: Boolean!
  channel: Channel!
  visibleInListings: Boolean!
  availableForPurchase: Date
  discountedPrice: Money
  purchaseCost: MoneyRange
  margin: Margin
  isAvailableForPurchase: Boolean
  pricing(address: AddressInput): ProductPricingInfo
}

input ProductChannelListingAddInput {
  channelId: ID!
  isPublished: Boolean
  publicationDate: Date
  visibleInListings: Boolean
  isAvailableForPurchase: Boolean
  availableForPurchaseDate: Date
  addVariants: [ID!]
  removeVariants: [ID!]
}

type ProductChannelListingError {
  field: String
  message: String
  code: ProductErrorCode!
  attributes: [ID!]
  values: [ID!]
  channels: [ID!]
  variants: [ID!]
}

type ProductChannelListingUpdate {
  product: Product
  productChannelListingErrors: [ProductChannelListingError!]! @deprecated(reason: "This field will be removed in Saleor 4.0. Use `errors` field instead.")
  errors: [ProductChannelListingError!]!
}

input ProductChannelListingUpdateInput {
  updateChannels: [ProductChannelListingAddInput!]
  removeChannels: [ID!]
}

type ProductCountableConnection {
  pageInfo: PageInfo!
  edges: [ProductCountableEdge!]!
  totalCount: Int
}

type ProductCountableEdge {
  node: Product!
  cursor: String!
}

type ProductCreate {
  productErrors: [ProductError!]! @deprecated(reason: "This field will be removed in Saleor 4.0. Use `errors` field instead.")
  errors: [ProductError!]!
  product: Product
}

input ProductCreateInput {
  attributes: [AttributeValueInput!]
  category: ID
  chargeTaxes: Boolean
  collections: [ID!]
  description: JSONString
  name: String
  slug: String
  taxCode: String
  seo: SeoInput
  weight: WeightScalar
  rating: Float
  productType: ID!
}

type ProductDelete {
  productErrors: [ProductError!]! @deprecated(reason: "This field will be removed in Saleor 4.0. Use `errors` field instead.")
  errors: [ProductError!]!
  product: Product
}

type ProductError {
  field: String
  message: String
  code: ProductErrorCode!
  attributes: [ID!]
  values: [ID!]
}

enum ProductErrorCode {
  ALREADY_EXISTS
  ATTRIBUTE_ALREADY_ASSIGNED
  ATTRIBUTE_CANNOT_BE_ASSIGNED
  ATTRIBUTE_VARIANTS_DISABLED
  DUPLICATED_INPUT_ITEM
  GRAPHQL_ERROR
  INVALID
  PRODUCT_WITHOUT_CATEGORY
  NOT_PRODUCTS_IMAGE
  NOT_PRODUCTS_VARIANT
  NOT_FOUND
  REQUIRED
  UNIQUE
  VARIANT_NO_DIGITAL_CONTENT
  CANNOT_MANAGE_PRODUCT_WITHOUT_VARIANT
  PRODUCT_NOT_ASSIGNED_TO_CHANNEL
  UNSUPPORTED_MEDIA_PROVIDER
}

enum ProductFieldEnum {
  NAME
  DESCRIPTION
  PRODUCT_TYPE
  CATEGORY
  PRODUCT_WEIGHT
  COLLECTIONS
  CHARGE_TAXES
  PRODUCT_MEDIA
  VARIANT_SKU
  VARIANT_WEIGHT
  VARIANT_MEDIA
}

input ProductFilterInput {
  isPublished: Boolean
  collections: [ID]
  categories: [ID]
  hasCategory: Boolean
  attributes: [AttributeInput]
  stockAvailability: StockAvailability
  stocks: ProductStockFilterInput
  search: String
  metadata: [MetadataFilter]
  price: PriceRangeInput
  minimalPrice: PriceRangeInput
  productTypes: [ID]
  ids: [ID]
  channel: String
}

type ProductImage {
  id: ID!
  alt: String
  sortOrder: Int
  url(size: Int): String!
}

input ProductInput {
  attributes: [AttributeValueInput!]
  category: ID
  chargeTaxes: Boolean
  collections: [ID!]
  description: JSONString
  name: String
  slug: String
  taxCode: String
  seo: SeoInput
  weight: WeightScalar
  rating: Float
}

type ProductMedia implements Node {
  id: ID!
  sortOrder: Int
  alt: String!
  type: ProductMediaType!
  oembedData: JSONString!
  url(size: Int): String!
}

type ProductMediaBulkDelete {
  count: Int!
  productErrors: [ProductError!]! @deprecated(reason: "This field will be removed in Saleor 4.0. Use `errors` field instead.")
  errors: [ProductError!]!
}

type ProductMediaCreate {
  product: Product
  media: ProductMedia
  productErrors: [ProductError!]! @deprecated(reason: "This field will be removed in Saleor 4.0. Use `errors` field instead.")
  errors: [ProductError!]!
}

input ProductMediaCreateInput {
  alt: String
  image: Upload
  product: ID!
  mediaUrl: String
}

type ProductMediaDelete {
  product: Product
  media: ProductMedia
  productErrors: [ProductError!]! @deprecated(reason: "This field will be removed in Saleor 4.0. Use `errors` field instead.")
  errors: [ProductError!]!
}

type ProductMediaReorder {
  product: Product
  media: [ProductMedia!]
  productErrors: [ProductError!]! @deprecated(reason: "This field will be removed in Saleor 4.0. Use `errors` field instead.")
  errors: [ProductError!]!
}

enum ProductMediaType {
  IMAGE
  VIDEO
}

type ProductMediaUpdate {
  product: Product
  media: ProductMedia
  productErrors: [ProductError!]! @deprecated(reason: "This field will be removed in Saleor 4.0. Use `errors` field instead.")
  errors: [ProductError!]!
}

input ProductMediaUpdateInput {
  alt: String
}

input ProductOrder {
  direction: OrderDirection!
  channel: String
  attributeId: ID
  field: ProductOrderField
}

enum ProductOrderField {
  NAME
  RANK
  PRICE
  MINIMAL_PRICE
  DATE
  TYPE
  PUBLISHED
  PUBLICATION_DATE
  COLLECTION
  RATING
}

type ProductPricingInfo {
  onSale: Boolean
  discount: TaxedMoney
  discountLocalCurrency: TaxedMoney
  priceRange: TaxedMoneyRange
  priceRangeUndiscounted: TaxedMoneyRange
  priceRangeLocalCurrency: TaxedMoneyRange
}

type ProductReorderAttributeValues {
  product: Product
  productErrors: [ProductError!]! @deprecated(reason: "This field will be removed in Saleor 4.0. Use `errors` field instead.")
  errors: [ProductError!]!
}

input ProductStockFilterInput {
  warehouseIds: [ID!]
  quantity: IntRangeInput
}

type ProductTranslatableContent implements Node {
  id: ID!
  seoTitle: String
  seoDescription: String
  name: String!
  description: JSONString
  descriptionJson: JSONString @deprecated(reason: "This field will be removed in Saleor 4.0. Use the `description` field instead.")
  translation(languageCode: LanguageCodeEnum!): ProductTranslation
  product: Product @deprecated(reason: "This field will be removed in Saleor 4.0. Get model fields from the root level queries.")
  attributeValues: [AttributeValueTranslatableContent!]!
}

type ProductTranslate {
  translationErrors: [TranslationError!]! @deprecated(reason: "This field will be removed in Saleor 4.0. Use `errors` field instead.")
  errors: [TranslationError!]!
  product: Product
}

type ProductTranslation implements Node {
  id: ID!
  seoTitle: String
  seoDescription: String
  name: String
  description: JSONString
  language: LanguageDisplay!
  descriptionJson: JSONString @deprecated(reason: "This field will be removed in Saleor 4.0. Use the `description` field instead.")
}

type ProductType implements Node & ObjectWithMetadata {
  id: ID!
  name: String!
  slug: String!
  hasVariants: Boolean!
  isShippingRequired: Boolean!
  isDigital: Boolean!
  weight: Weight
  privateMetadata: [MetadataItem]!
  metadata: [MetadataItem]!
  products(channel: String, before: String, after: String, first: Int, last: Int): ProductCountableConnection @deprecated(reason: "This field will be removed in Saleor 4.0. Use the top-level `products` query with the `productTypes` filter.")
  taxType: TaxType
  variantAttributes(variantSelection: VariantAttributeScope): [Attribute]
  productAttributes: [Attribute]
  availableAttributes(filter: AttributeFilterInput, before: String, after: String, first: Int, last: Int): AttributeCountableConnection
}

type ProductTypeBulkDelete {
  count: Int!
  productErrors: [ProductError!]! @deprecated(reason: "This field will be removed in Saleor 4.0. Use `errors` field instead.")
  errors: [ProductError!]!
}

enum ProductTypeConfigurable {
  CONFIGURABLE
  SIMPLE
}

type ProductTypeCountableConnection {
  pageInfo: PageInfo!
  edges: [ProductTypeCountableEdge!]!
  totalCount: Int
}

type ProductTypeCountableEdge {
  node: ProductType!
  cursor: String!
}

type ProductTypeCreate {
  productErrors: [ProductError!]! @deprecated(reason: "This field will be removed in Saleor 4.0. Use `errors` field instead.")
  errors: [ProductError!]!
  productType: ProductType
}

type ProductTypeDelete {
  productErrors: [ProductError!]! @deprecated(reason: "This field will be removed in Saleor 4.0. Use `errors` field instead.")
  errors: [ProductError!]!
  productType: ProductType
}

enum ProductTypeEnum {
  DIGITAL
  SHIPPABLE
}

input ProductTypeFilterInput {
  search: String
  configurable: ProductTypeConfigurable
  productType: ProductTypeEnum
  metadata: [MetadataFilter]
  ids: [ID]
}

input ProductTypeInput {
  name: String
  slug: String
  hasVariants: Boolean
  productAttributes: [ID]
  variantAttributes: [ID]
  isShippingRequired: Boolean
  isDigital: Boolean
  weight: WeightScalar
  taxCode: String
}

type ProductTypeReorderAttributes {
  productType: ProductType
  productErrors: [ProductError!]! @deprecated(reason: "This field will be removed in Saleor 4.0. Use `errors` field instead.")
  errors: [ProductError!]!
}

enum ProductTypeSortField {
  NAME
  DIGITAL
  SHIPPING_REQUIRED
}

input ProductTypeSortingInput {
  direction: OrderDirection!
  field: ProductTypeSortField!
}

type ProductTypeUpdate {
  productErrors: [ProductError!]! @deprecated(reason: "This field will be removed in Saleor 4.0. Use `errors` field instead.")
  errors: [ProductError!]!
  productType: ProductType
}

type ProductUpdate {
  productErrors: [ProductError!]! @deprecated(reason: "This field will be removed in Saleor 4.0. Use `errors` field instead.")
  errors: [ProductError!]!
  product: Product
}

type ProductVariant implements Node & ObjectWithMetadata {
  id: ID!
  name: String!
  sku: String!
  product: Product!
  trackInventory: Boolean!
  weight: Weight
  privateMetadata: [MetadataItem]!
  metadata: [MetadataItem]!
  channelListings: [ProductVariantChannelListing!]
  pricing(address: AddressInput): VariantPricingInfo
  attributes(variantSelection: VariantAttributeScope): [SelectedAttribute!]!
  margin: Int
  quantityOrdered: Int
  revenue(period: ReportingPeriod): TaxedMoney
  images: [ProductImage] @deprecated(reason: "This field will be removed in Saleor 4.0. Use the `media` field instead.")
  media: [ProductMedia!]
  translation(languageCode: LanguageCodeEnum!): ProductVariantTranslation
  digitalContent: DigitalContent
  stocks(address: AddressInput, countryCode: CountryCode): [Stock]
  quantityAvailable(address: AddressInput, countryCode: CountryCode): Int!
}

type ProductVariantBulkCreate {
  count: Int!
  productVariants: [ProductVariant!]!
  bulkProductErrors: [BulkProductError!]! @deprecated(reason: "This field will be removed in Saleor 4.0. Use `errors` field instead.")
  errors: [BulkProductError!]!
}

input ProductVariantBulkCreateInput {
  attributes: [BulkAttributeValueInput!]!
  sku: String!
  trackInventory: Boolean
  weight: WeightScalar
  stocks: [StockInput!]
  channelListings: [ProductVariantChannelListingAddInput!]
}

type ProductVariantBulkDelete {
  count: Int!
  productErrors: [ProductError!]! @deprecated(reason: "This field will be removed in Saleor 4.0. Use `errors` field instead.")
  errors: [ProductError!]!
}

type ProductVariantChannelListing implements Node {
  id: ID!
  channel: Channel!
  price: Money
  costPrice: Money
  margin: Int
}

input ProductVariantChannelListingAddInput {
  channelId: ID!
  price: PositiveDecimal!
  costPrice: PositiveDecimal
}

type ProductVariantChannelListingUpdate {
  variant: ProductVariant
  productChannelListingErrors: [ProductChannelListingError!]! @deprecated(reason: "This field will be removed in Saleor 4.0. Use `errors` field instead.")
  errors: [ProductChannelListingError!]!
}

type ProductVariantCountableConnection {
  pageInfo: PageInfo!
  edges: [ProductVariantCountableEdge!]!
  totalCount: Int
}

type ProductVariantCountableEdge {
  node: ProductVariant!
  cursor: String!
}

type ProductVariantCreate {
  productErrors: [ProductError!]! @deprecated(reason: "This field will be removed in Saleor 4.0. Use `errors` field instead.")
  errors: [ProductError!]!
  productVariant: ProductVariant
}

input ProductVariantCreateInput {
  attributes: [AttributeValueInput!]!
  sku: String
  trackInventory: Boolean
  weight: WeightScalar
  product: ID!
  stocks: [StockInput!]
}

type ProductVariantDelete {
  productErrors: [ProductError!]! @deprecated(reason: "This field will be removed in Saleor 4.0. Use `errors` field instead.")
  errors: [ProductError!]!
  productVariant: ProductVariant
}

input ProductVariantFilterInput {
  search: String
  sku: [String]
  metadata: [MetadataFilter]
}

input ProductVariantInput {
  attributes: [AttributeValueInput!]
  sku: String
  trackInventory: Boolean
  weight: WeightScalar
}

type ProductVariantReorder {
  product: Product
  productErrors: [ProductError!]! @deprecated(reason: "This field will be removed in Saleor 4.0. Use `errors` field instead.")
  errors: [ProductError!]!
}

type ProductVariantReorderAttributeValues {
  productVariant: ProductVariant
  productErrors: [ProductError!]! @deprecated(reason: "This field will be removed in Saleor 4.0. Use `errors` field instead.")
  errors: [ProductError!]!
}

type ProductVariantSetDefault {
  product: Product
  productErrors: [ProductError!]! @deprecated(reason: "This field will be removed in Saleor 4.0. Use `errors` field instead.")
  errors: [ProductError!]!
}

type ProductVariantStocksCreate {
  productVariant: ProductVariant
  bulkStockErrors: [BulkStockError!]! @deprecated(reason: "This field will be removed in Saleor 4.0. Use `errors` field instead.")
  errors: [BulkStockError!]!
}

type ProductVariantStocksDelete {
  productVariant: ProductVariant
  stockErrors: [StockError!]! @deprecated(reason: "This field will be removed in Saleor 4.0. Use `errors` field instead.")
  errors: [StockError!]!
}

type ProductVariantStocksUpdate {
  productVariant: ProductVariant
  bulkStockErrors: [BulkStockError!]! @deprecated(reason: "This field will be removed in Saleor 4.0. Use `errors` field instead.")
  errors: [BulkStockError!]!
}

type ProductVariantTranslatableContent implements Node {
  id: ID!
  name: String!
  translation(languageCode: LanguageCodeEnum!): ProductVariantTranslation
  productVariant: ProductVariant @deprecated(reason: "This field will be removed in Saleor 4.0. Get model fields from the root level queries.")
  attributeValues: [AttributeValueTranslatableContent!]!
}

type ProductVariantTranslate {
  translationErrors: [TranslationError!]! @deprecated(reason: "This field will be removed in Saleor 4.0. Use `errors` field instead.")
  errors: [TranslationError!]!
  productVariant: ProductVariant
}

type ProductVariantTranslation implements Node {
  id: ID!
  name: String!
  language: LanguageDisplay!
}

type ProductVariantUpdate {
  productErrors: [ProductError!]! @deprecated(reason: "This field will be removed in Saleor 4.0. Use `errors` field instead.")
  errors: [ProductError!]!
  productVariant: ProductVariant
}

input PublishableChannelListingInput {
  channelId: ID!
  isPublished: Boolean
  publicationDate: Date
}

type Query {
  webhook(id: ID!): Webhook
  webhookEvents: [WebhookEvent]
  webhookSamplePayload(eventType: WebhookSampleEventTypeEnum!): JSONString
  warehouse(id: ID!): Warehouse
  warehouses(filter: WarehouseFilterInput, sortBy: WarehouseSortingInput, before: String, after: String, first: Int, last: Int): WarehouseCountableConnection
  translations(kind: TranslatableKinds!, before: String, after: String, first: Int, last: Int): TranslatableItemConnection
  translation(id: ID!, kind: TranslatableKinds!): TranslatableItem
  stock(id: ID!): Stock
  stocks(filter: StockFilterInput, before: String, after: String, first: Int, last: Int): StockCountableConnection
  shop: Shop!
  orderSettings: OrderSettings
  shippingZone(id: ID!, channel: String): ShippingZone
  shippingZones(filter: ShippingZoneFilterInput, channel: String, before: String, after: String, first: Int, last: Int): ShippingZoneCountableConnection
  digitalContent(id: ID!): DigitalContent
  digitalContents(before: String, after: String, first: Int, last: Int): DigitalContentCountableConnection
  categories(filter: CategoryFilterInput, sortBy: CategorySortingInput, level: Int, before: String, after: String, first: Int, last: Int): CategoryCountableConnection
  category(id: ID, slug: String): Category
  collection(id: ID, slug: String, channel: String): Collection
  collections(filter: CollectionFilterInput, sortBy: CollectionSortingInput, channel: String, before: String, after: String, first: Int, last: Int): CollectionCountableConnection
  product(id: ID, slug: String, channel: String): Product
  products(filter: ProductFilterInput, sortBy: ProductOrder, channel: String, before: String, after: String, first: Int, last: Int): ProductCountableConnection
  productType(id: ID!): ProductType
  productTypes(filter: ProductTypeFilterInput, sortBy: ProductTypeSortingInput, before: String, after: String, first: Int, last: Int): ProductTypeCountableConnection
  productVariant(id: ID, sku: String, channel: String): ProductVariant
  productVariants(ids: [ID], channel: String, filter: ProductVariantFilterInput, before: String, after: String, first: Int, last: Int): ProductVariantCountableConnection
  reportProductSales(period: ReportingPeriod!, channel: String!, before: String, after: String, first: Int, last: Int): ProductVariantCountableConnection
  payment(id: ID!): Payment
  payments(filter: PaymentFilterInput, before: String, after: String, first: Int, last: Int): PaymentCountableConnection
  page(id: ID, slug: String): Page
  pages(sortBy: PageSortingInput, filter: PageFilterInput, before: String, after: String, first: Int, last: Int): PageCountableConnection
  pageType(id: ID!): PageType
  pageTypes(sortBy: PageTypeSortingInput, filter: PageTypeFilterInput, before: String, after: String, first: Int, last: Int): PageTypeCountableConnection
  homepageEvents(before: String, after: String, first: Int, last: Int): OrderEventCountableConnection
  order(id: ID!): Order
  orders(sortBy: OrderSortingInput, filter: OrderFilterInput, channel: String, before: String, after: String, first: Int, last: Int): OrderCountableConnection
  draftOrders(sortBy: OrderSortingInput, filter: OrderDraftFilterInput, before: String, after: String, first: Int, last: Int): OrderCountableConnection
  ordersTotal(period: ReportingPeriod, channel: String): TaxedMoney
  orderByToken(token: UUID!): Order
  menu(channel: String, id: ID, name: String, slug: String): Menu
  menus(channel: String, sortBy: MenuSortingInput, filter: MenuFilterInput, before: String, after: String, first: Int, last: Int): MenuCountableConnection
  menuItem(id: ID!, channel: String): MenuItem
  menuItems(channel: String, sortBy: MenuItemSortingInput, filter: MenuItemFilterInput, before: String, after: String, first: Int, last: Int): MenuItemCountableConnection
  giftCard(id: ID!): GiftCard
  giftCards(filter: GiftCardFilterInput, before: String, after: String, first: Int, last: Int): GiftCardCountableConnection
  plugin(id: ID!): Plugin
  plugins(filter: PluginFilterInput, sortBy: PluginSortingInput, before: String, after: String, first: Int, last: Int): PluginCountableConnection
  sale(id: ID!, channel: String): Sale
  sales(filter: SaleFilterInput, sortBy: SaleSortingInput, query: String, channel: String, before: String, after: String, first: Int, last: Int): SaleCountableConnection
  voucher(id: ID!, channel: String): Voucher
  vouchers(filter: VoucherFilterInput, sortBy: VoucherSortingInput, query: String, channel: String, before: String, after: String, first: Int, last: Int): VoucherCountableConnection
  exportFile(id: ID!): ExportFile
  exportFiles(filter: ExportFileFilterInput, sortBy: ExportFileSortingInput, before: String, after: String, first: Int, last: Int): ExportFileCountableConnection
  taxTypes: [TaxType]
  checkout(token: UUID): Checkout
  checkouts(channel: String, before: String, after: String, first: Int, last: Int): CheckoutCountableConnection
  checkoutLines(before: String, after: String, first: Int, last: Int): CheckoutLineCountableConnection
  channel(id: ID): Channel
  channels: [Channel!]
  attributes(filter: AttributeFilterInput, sortBy: AttributeSortingInput, channel: String, before: String, after: String, first: Int, last: Int): AttributeCountableConnection
  attribute(id: ID, slug: String): Attribute
  appsInstallations: [AppInstallation!]!
  apps(filter: AppFilterInput, sortBy: AppSortingInput, before: String, after: String, first: Int, last: Int): AppCountableConnection
  app(id: ID): App
  appExtensions(filter: AppExtensionFilterInput, before: String, after: String, first: Int, last: Int): AppExtensionCountableConnection
  appExtension(id: ID!): AppExtension
  addressValidationRules(countryCode: CountryCode!, countryArea: String, city: String, cityArea: String): AddressValidationData
  address(id: ID!): Address
  customers(filter: CustomerFilterInput, sortBy: UserSortingInput, before: String, after: String, first: Int, last: Int): UserCountableConnection
  permissionGroups(filter: PermissionGroupFilterInput, sortBy: PermissionGroupSortingInput, before: String, after: String, first: Int, last: Int): GroupCountableConnection
  permissionGroup(id: ID!): Group
  me: User
  staffUsers(filter: StaffUserInput, sortBy: UserSortingInput, before: String, after: String, first: Int, last: Int): UserCountableConnection
  user(id: ID, email: String): User
  _entities(representations: [_Any]): [_Entity]
  _service: _Service
}

type ReducedRate {
  rate: Float!
  rateType: String!
}

type RefreshToken {
  token: String
  user: User
  accountErrors: [AccountError!]! @deprecated(reason: "This field will be removed in Saleor 4.0. Use `errors` field instead.")
  errors: [AccountError!]!
}

input ReorderInput {
  id: ID!
  sortOrder: Int
}

enum ReportingPeriod {
  TODAY
  THIS_MONTH
}

type RequestEmailChange {
  user: User
  accountErrors: [AccountError!]! @deprecated(reason: "This field will be removed in Saleor 4.0. Use `errors` field instead.")
  errors: [AccountError!]!
}

type RequestPasswordReset {
  accountErrors: [AccountError!]! @deprecated(reason: "This field will be removed in Saleor 4.0. Use `errors` field instead.")
  errors: [AccountError!]!
}

type Sale implements Node & ObjectWithMetadata {
  id: ID!
  name: String!
  type: SaleType!
  startDate: DateTime!
  endDate: DateTime
  privateMetadata: [MetadataItem]!
  metadata: [MetadataItem]!
  categories(before: String, after: String, first: Int, last: Int): CategoryCountableConnection
  collections(before: String, after: String, first: Int, last: Int): CollectionCountableConnection
  products(before: String, after: String, first: Int, last: Int): ProductCountableConnection
  translation(languageCode: LanguageCodeEnum!): SaleTranslation
  channelListings: [SaleChannelListing!]
  discountValue: Float
  currency: String
}

type SaleAddCatalogues {
  sale: Sale
  discountErrors: [DiscountError!]! @deprecated(reason: "This field will be removed in Saleor 4.0. Use `errors` field instead.")
  errors: [DiscountError!]!
}

type SaleBulkDelete {
  count: Int!
  discountErrors: [DiscountError!]! @deprecated(reason: "This field will be removed in Saleor 4.0. Use `errors` field instead.")
  errors: [DiscountError!]!
}

type SaleChannelListing implements Node {
  id: ID!
  channel: Channel!
  discountValue: Float!
  currency: String!
}

input SaleChannelListingAddInput {
  channelId: ID!
  discountValue: PositiveDecimal!
}

input SaleChannelListingInput {
  addChannels: [SaleChannelListingAddInput!]
  removeChannels: [ID!]
}

type SaleChannelListingUpdate {
  sale: Sale
  discountErrors: [DiscountError!]! @deprecated(reason: "This field will be removed in Saleor 4.0. Use `errors` field instead.")
  errors: [DiscountError!]!
}

type SaleCountableConnection {
  pageInfo: PageInfo!
  edges: [SaleCountableEdge!]!
  totalCount: Int
}

type SaleCountableEdge {
  node: Sale!
  cursor: String!
}

type SaleCreate {
  discountErrors: [DiscountError!]! @deprecated(reason: "This field will be removed in Saleor 4.0. Use `errors` field instead.")
  errors: [DiscountError!]!
  sale: Sale
}

type SaleDelete {
  discountErrors: [DiscountError!]! @deprecated(reason: "This field will be removed in Saleor 4.0. Use `errors` field instead.")
  errors: [DiscountError!]!
  sale: Sale
}

input SaleFilterInput {
  status: [DiscountStatusEnum]
  saleType: DiscountValueTypeEnum
  started: DateTimeRangeInput
  search: String
  metadata: [MetadataFilter]
}

input SaleInput {
  name: String
  type: DiscountValueTypeEnum
  value: PositiveDecimal
  products: [ID]
  categories: [ID]
  collections: [ID]
  startDate: DateTime
  endDate: DateTime
}

type SaleRemoveCatalogues {
  sale: Sale
  discountErrors: [DiscountError!]! @deprecated(reason: "This field will be removed in Saleor 4.0. Use `errors` field instead.")
  errors: [DiscountError!]!
}

enum SaleSortField {
  NAME
  START_DATE
  END_DATE
  VALUE
  TYPE
}

input SaleSortingInput {
  direction: OrderDirection!
  channel: String
  field: SaleSortField!
}

type SaleTranslatableContent implements Node {
  id: ID!
  name: String!
  translation(languageCode: LanguageCodeEnum!): SaleTranslation
  sale: Sale @deprecated(reason: "This field will be removed in Saleor 4.0. Get model fields from the root level queries.")
}

type SaleTranslate {
  translationErrors: [TranslationError!]! @deprecated(reason: "This field will be removed in Saleor 4.0. Use `errors` field instead.")
  errors: [TranslationError!]!
  sale: Sale
}

type SaleTranslation implements Node {
  id: ID!
  name: String
  language: LanguageDisplay!
}

enum SaleType {
  FIXED
  PERCENTAGE
}

type SaleUpdate {
  discountErrors: [DiscountError!]! @deprecated(reason: "This field will be removed in Saleor 4.0. Use `errors` field instead.")
  errors: [DiscountError!]!
  sale: Sale
}

type SelectedAttribute {
  attribute: Attribute!
  values: [AttributeValue]!
}

input SeoInput {
  title: String
  description: String
}

type SetPassword {
  token: String
  refreshToken: String
  csrfToken: String
  user: User
  accountErrors: [AccountError!]! @deprecated(reason: "This field will be removed in Saleor 4.0. Use `errors` field instead.")
  errors: [AccountError!]!
}

type ShippingError {
  field: String
  message: String
  code: ShippingErrorCode!
  warehouses: [ID!]
  channels: [ID!]
}

enum ShippingErrorCode {
  ALREADY_EXISTS
  GRAPHQL_ERROR
  INVALID
  MAX_LESS_THAN_MIN
  NOT_FOUND
  REQUIRED
  UNIQUE
  DUPLICATED_INPUT_ITEM
}

type ShippingMethod implements Node & ObjectWithMetadata {
  id: ID!
  name: String!
  description: JSONString
  minimumOrderWeight: Weight
  maximumOrderWeight: Weight
  maximumDeliveryDays: Int
  minimumDeliveryDays: Int
  privateMetadata: [MetadataItem]!
  metadata: [MetadataItem]!
  type: ShippingMethodTypeEnum
  translation(languageCode: LanguageCodeEnum!): ShippingMethodTranslation
  channelListings: [ShippingMethodChannelListing!]
  price: Money
  maximumOrderPrice: Money
  minimumOrderPrice: Money
  postalCodeRules: [ShippingMethodPostalCodeRule]
  excludedProducts(before: String, after: String, first: Int, last: Int): ProductCountableConnection
}

type ShippingMethodChannelListing implements Node {
  id: ID!
  channel: Channel!
  minimumOrderPrice: Money
  maximumOrderPrice: Money
  price: Money
}

input ShippingMethodChannelListingAddInput {
  channelId: ID!
  price: PositiveDecimal
  minimumOrderPrice: PositiveDecimal
  maximumOrderPrice: PositiveDecimal
}

input ShippingMethodChannelListingInput {
  addChannels: [ShippingMethodChannelListingAddInput!]
  removeChannels: [ID!]
}

type ShippingMethodChannelListingUpdate {
  shippingMethod: ShippingMethod
  shippingErrors: [ShippingError!]! @deprecated(reason: "This field will be removed in Saleor 4.0. Use `errors` field instead.")
  errors: [ShippingError!]!
}

type ShippingMethodPostalCodeRule implements Node {
  start: String
  end: String
  inclusionType: PostalCodeRuleInclusionTypeEnum
  id: ID!
}

type ShippingMethodTranslatableContent implements Node {
  id: ID!
  name: String!
  description: JSONString
  translation(languageCode: LanguageCodeEnum!): ShippingMethodTranslation
  shippingMethod: ShippingMethod @deprecated(reason: "This field will be removed in Saleor 4.0. Get model fields from the root level queries.")
}

type ShippingMethodTranslation implements Node {
  id: ID!
  name: String
  description: JSONString
  language: LanguageDisplay!
}

enum ShippingMethodTypeEnum {
  PRICE
  WEIGHT
}

input ShippingPostalCodeRulesCreateInputRange {
  start: String!
  end: String
}

type ShippingPriceBulkDelete {
  count: Int!
  shippingErrors: [ShippingError!]! @deprecated(reason: "This field will be removed in Saleor 4.0. Use `errors` field instead.")
  errors: [ShippingError!]!
}

type ShippingPriceCreate {
  shippingZone: ShippingZone
  shippingMethod: ShippingMethod
  shippingErrors: [ShippingError!]! @deprecated(reason: "This field will be removed in Saleor 4.0. Use `errors` field instead.")
  errors: [ShippingError!]!
}

type ShippingPriceDelete {
  shippingMethod: ShippingMethod
  shippingZone: ShippingZone
  shippingErrors: [ShippingError!]! @deprecated(reason: "This field will be removed in Saleor 4.0. Use `errors` field instead.")
  errors: [ShippingError!]!
}

type ShippingPriceExcludeProducts {
  shippingMethod: ShippingMethod
  shippingErrors: [ShippingError!]! @deprecated(reason: "This field will be removed in Saleor 4.0. Use `errors` field instead.")
  errors: [ShippingError!]!
}

input ShippingPriceExcludeProductsInput {
  products: [ID]!
}

input ShippingPriceInput {
  name: String
  description: JSONString
  minimumOrderWeight: WeightScalar
  maximumOrderWeight: WeightScalar
  maximumDeliveryDays: Int
  minimumDeliveryDays: Int
  type: ShippingMethodTypeEnum
  shippingZone: ID
  addPostalCodeRules: [ShippingPostalCodeRulesCreateInputRange!]
  deletePostalCodeRules: [ID!]
  inclusionType: PostalCodeRuleInclusionTypeEnum
}

type ShippingPriceRemoveProductFromExclude {
  shippingMethod: ShippingMethod
  shippingErrors: [ShippingError!]! @deprecated(reason: "This field will be removed in Saleor 4.0. Use `errors` field instead.")
  errors: [ShippingError!]!
}

type ShippingPriceTranslate {
  translationErrors: [TranslationError!]! @deprecated(reason: "This field will be removed in Saleor 4.0. Use `errors` field instead.")
  errors: [TranslationError!]!
  shippingMethod: ShippingMethod
}

input ShippingPriceTranslationInput {
  name: String
  description: JSONString
}

type ShippingPriceUpdate {
  shippingZone: ShippingZone
  shippingMethod: ShippingMethod
  shippingErrors: [ShippingError!]! @deprecated(reason: "This field will be removed in Saleor 4.0. Use `errors` field instead.")
  errors: [ShippingError!]!
}

type ShippingZone implements Node & ObjectWithMetadata {
  id: ID!
  name: String!
  default: Boolean!
  privateMetadata: [MetadataItem]!
  metadata: [MetadataItem]!
  priceRange: MoneyRange
  countries: [CountryDisplay]
  shippingMethods: [ShippingMethod]
  warehouses: [Warehouse!]!
  channels: [Channel!]!
  description: String
}

type ShippingZoneBulkDelete {
  count: Int!
  shippingErrors: [ShippingError!]! @deprecated(reason: "This field will be removed in Saleor 4.0. Use `errors` field instead.")
  errors: [ShippingError!]!
}

type ShippingZoneCountableConnection {
  pageInfo: PageInfo!
  edges: [ShippingZoneCountableEdge!]!
  totalCount: Int
}

type ShippingZoneCountableEdge {
  node: ShippingZone!
  cursor: String!
}

type ShippingZoneCreate {
  shippingErrors: [ShippingError!]! @deprecated(reason: "This field will be removed in Saleor 4.0. Use `errors` field instead.")
  errors: [ShippingError!]!
  shippingZone: ShippingZone
}

input ShippingZoneCreateInput {
  name: String
  description: String
  countries: [String]
  default: Boolean
  addWarehouses: [ID]
  addChannels: [ID!]
}

type ShippingZoneDelete {
  shippingErrors: [ShippingError!]! @deprecated(reason: "This field will be removed in Saleor 4.0. Use `errors` field instead.")
  errors: [ShippingError!]!
  shippingZone: ShippingZone
}

input ShippingZoneFilterInput {
  search: String
  channels: [ID]
}

type ShippingZoneUpdate {
  shippingErrors: [ShippingError!]! @deprecated(reason: "This field will be removed in Saleor 4.0. Use `errors` field instead.")
  errors: [ShippingError!]!
  shippingZone: ShippingZone
}

input ShippingZoneUpdateInput {
  name: String
  description: String
  countries: [String]
  default: Boolean
  addWarehouses: [ID]
  addChannels: [ID!]
  removeWarehouses: [ID]
  removeChannels: [ID!]
}

type Shop {
  availablePaymentGateways(currency: String, channel: String): [PaymentGateway!]!
  availableExternalAuthentications: [ExternalAuthentication!]!
  availableShippingMethods(channel: String!, address: AddressInput): [ShippingMethod]
  channelCurrencies: [String!]!
  countries(languageCode: LanguageCodeEnum): [CountryDisplay!]!
  defaultCountry: CountryDisplay
  defaultMailSenderName: String
  defaultMailSenderAddress: String
  description: String
  domain: Domain!
  languages: [LanguageDisplay]!
  name: String!
  permissions: [Permission]!
  phonePrefixes: [String]!
  headerText: String
  includeTaxesInPrices: Boolean!
  fulfillmentAutoApprove: Boolean!
  fulfillmentAllowUnpaid: Boolean!
  displayGrossPrices: Boolean!
  chargeTaxesOnShipping: Boolean!
  trackInventoryByDefault: Boolean
  defaultWeightUnit: WeightUnitsEnum
  translation(languageCode: LanguageCodeEnum!): ShopTranslation
  automaticFulfillmentDigitalProducts: Boolean
  defaultDigitalMaxDownloads: Int
  defaultDigitalUrlValidDays: Int
  companyAddress: Address
  customerSetPasswordUrl: String
  staffNotificationRecipients: [StaffNotificationRecipient]
  limits: LimitInfo!
  version: String!
}

type ShopAddressUpdate {
  shop: Shop
  shopErrors: [ShopError!]! @deprecated(reason: "This field will be removed in Saleor 4.0. Use `errors` field instead.")
  errors: [ShopError!]!
}

type ShopDomainUpdate {
  shop: Shop
  shopErrors: [ShopError!]! @deprecated(reason: "This field will be removed in Saleor 4.0. Use `errors` field instead.")
  errors: [ShopError!]!
}

type ShopError {
  field: String
  message: String
  code: ShopErrorCode!
}

enum ShopErrorCode {
  ALREADY_EXISTS
  CANNOT_FETCH_TAX_RATES
  GRAPHQL_ERROR
  INVALID
  NOT_FOUND
  REQUIRED
  UNIQUE
}

type ShopFetchTaxRates {
  shop: Shop
  shopErrors: [ShopError!]! @deprecated(reason: "This field will be removed in Saleor 4.0. Use `errors` field instead.")
  errors: [ShopError!]!
}

input ShopSettingsInput {
  headerText: String
  description: String
  includeTaxesInPrices: Boolean
  displayGrossPrices: Boolean
  chargeTaxesOnShipping: Boolean
  trackInventoryByDefault: Boolean
  defaultWeightUnit: WeightUnitsEnum
  automaticFulfillmentDigitalProducts: Boolean
  fulfillmentAutoApprove: Boolean
  fulfillmentAllowUnpaid: Boolean
  defaultDigitalMaxDownloads: Int
  defaultDigitalUrlValidDays: Int
  defaultMailSenderName: String
  defaultMailSenderAddress: String
  customerSetPasswordUrl: String
}

type ShopSettingsTranslate {
  shop: Shop
  translationErrors: [TranslationError!]! @deprecated(reason: "This field will be removed in Saleor 4.0. Use `errors` field instead.")
  errors: [TranslationError!]!
}

input ShopSettingsTranslationInput {
  headerText: String
  description: String
}

type ShopSettingsUpdate {
  shop: Shop
  shopErrors: [ShopError!]! @deprecated(reason: "This field will be removed in Saleor 4.0. Use `errors` field instead.")
  errors: [ShopError!]!
}

type ShopTranslation implements Node {
  id: ID!
  headerText: String!
  description: String!
  language: LanguageDisplay!
}

input SiteDomainInput {
  domain: String
  name: String
}

type StaffBulkDelete {
  count: Int!
  staffErrors: [StaffError!]! @deprecated(reason: "This field will be removed in Saleor 4.0. Use `errors` field instead.")
  errors: [StaffError!]!
}

type StaffCreate {
  staffErrors: [StaffError!]! @deprecated(reason: "This field will be removed in Saleor 4.0. Use `errors` field instead.")
  errors: [StaffError!]!
  user: User
}

input StaffCreateInput {
  firstName: String
  lastName: String
  email: String
  isActive: Boolean
  note: String
  addGroups: [ID!]
  redirectUrl: String
}

type StaffDelete {
  staffErrors: [StaffError!]! @deprecated(reason: "This field will be removed in Saleor 4.0. Use `errors` field instead.")
  errors: [StaffError!]!
  user: User
}

type StaffError {
  field: String
  message: String
  code: AccountErrorCode!
  addressType: AddressTypeEnum
  permissions: [PermissionEnum!]
  groups: [ID!]
  users: [ID!]
}

enum StaffMemberStatus {
  ACTIVE
  DEACTIVATED
}

type StaffNotificationRecipient implements Node {
  user: User
  active: Boolean
  id: ID!
  email: String
}

type StaffNotificationRecipientCreate {
  shopErrors: [ShopError!]! @deprecated(reason: "This field will be removed in Saleor 4.0. Use `errors` field instead.")
  errors: [ShopError!]!
  staffNotificationRecipient: StaffNotificationRecipient
}

type StaffNotificationRecipientDelete {
  shopErrors: [ShopError!]! @deprecated(reason: "This field will be removed in Saleor 4.0. Use `errors` field instead.")
  errors: [ShopError!]!
  staffNotificationRecipient: StaffNotificationRecipient
}

input StaffNotificationRecipientInput {
  user: ID
  email: String
  active: Boolean
}

type StaffNotificationRecipientUpdate {
  shopErrors: [ShopError!]! @deprecated(reason: "This field will be removed in Saleor 4.0. Use `errors` field instead.")
  errors: [ShopError!]!
  staffNotificationRecipient: StaffNotificationRecipient
}

type StaffUpdate {
  staffErrors: [StaffError!]! @deprecated(reason: "This field will be removed in Saleor 4.0. Use `errors` field instead.")
  errors: [StaffError!]!
  user: User
}

input StaffUpdateInput {
  firstName: String
  lastName: String
  email: String
  isActive: Boolean
  note: String
  addGroups: [ID!]
  removeGroups: [ID!]
}

input StaffUserInput {
  status: StaffMemberStatus
  search: String
}

type Stock implements Node {
  warehouse: Warehouse!
  productVariant: ProductVariant!
  quantity: Int!
  id: ID!
  quantityAllocated: Int!
}

enum StockAvailability {
  IN_STOCK
  OUT_OF_STOCK
}

type StockCountableConnection {
  pageInfo: PageInfo!
  edges: [StockCountableEdge!]!
  totalCount: Int
}

type StockCountableEdge {
  node: Stock!
  cursor: String!
}

type StockError {
  field: String
  message: String
  code: StockErrorCode!
}

enum StockErrorCode {
  ALREADY_EXISTS
  GRAPHQL_ERROR
  INVALID
  NOT_FOUND
  REQUIRED
  UNIQUE
}

input StockFilterInput {
  quantity: Float
  search: String
}

input StockInput {
  warehouse: ID!
  quantity: Int!
}

type TaxType {
  description: String
  taxCode: String
}

type TaxedMoney {
  currency: String!
  gross: Money!
  net: Money!
  tax: Money!
}

type TaxedMoneyRange {
  start: TaxedMoney
  stop: TaxedMoney
}

type TimePeriod {
  amount: Int!
  type: TimePeriodTypeEnum!
}

input TimePeriodInputType {
  amount: Int!
  type: TimePeriodTypeEnum!
}

enum TimePeriodTypeEnum {
  DAY
  MONTH
  YEAR
}

type Transaction implements Node {
  id: ID!
  created: DateTime!
  payment: Payment!
  token: String!
  kind: TransactionKind!
  isSuccess: Boolean!
  error: String
  gatewayResponse: JSONString!
  amount: Money
}

enum TransactionKind {
  EXTERNAL
  AUTH
  PENDING
  ACTION_TO_CONFIRM
  REFUND
  REFUND_ONGOING
  CAPTURE
  VOID
  CONFIRM
  CANCEL
}

union TranslatableItem = ProductTranslatableContent | CollectionTranslatableContent | CategoryTranslatableContent | AttributeTranslatableContent | AttributeValueTranslatableContent | ProductVariantTranslatableContent | PageTranslatableContent | ShippingMethodTranslatableContent | SaleTranslatableContent | VoucherTranslatableContent | MenuItemTranslatableContent

type TranslatableItemConnection {
  pageInfo: PageInfo!
  edges: [TranslatableItemEdge!]!
  totalCount: Int
}

type TranslatableItemEdge {
  node: TranslatableItem!
  cursor: String!
}

enum TranslatableKinds {
  ATTRIBUTE
  ATTRIBUTE_VALUE
  CATEGORY
  COLLECTION
  MENU_ITEM
  PAGE
  PRODUCT
  SALE
  SHIPPING_METHOD
  VARIANT
  VOUCHER
}

type TranslationError {
  field: String
  message: String
  code: TranslationErrorCode!
}

enum TranslationErrorCode {
  GRAPHQL_ERROR
  NOT_FOUND
  REQUIRED
}

input TranslationInput {
  seoTitle: String
  seoDescription: String
  name: String
  description: JSONString
}

scalar UUID

input UpdateInvoiceInput {
  number: String
  url: String
}

type UpdateMetadata {
  metadataErrors: [MetadataError!]! @deprecated(reason: "This field will be removed in Saleor 4.0. Use `errors` field instead.")
  errors: [MetadataError!]!
  item: ObjectWithMetadata
}

type UpdatePrivateMetadata {
  metadataErrors: [MetadataError!]! @deprecated(reason: "This field will be removed in Saleor 4.0. Use `errors` field instead.")
  errors: [MetadataError!]!
  item: ObjectWithMetadata
}

scalar Upload

type UploadError {
  field: String
  message: String
  code: UploadErrorCode!
}

enum UploadErrorCode {
  GRAPHQL_ERROR
}

type User implements Node & ObjectWithMetadata {
  id: ID!
  lastLogin: DateTime
  email: String!
  firstName: String!
  lastName: String!
  isStaff: Boolean!
  isActive: Boolean!
  note: String
  dateJoined: DateTime!
  defaultShippingAddress: Address
  defaultBillingAddress: Address
  privateMetadata: [MetadataItem]!
  metadata: [MetadataItem]!
  addresses: [Address]
  checkout: Checkout @deprecated(reason: "This field will be removed in Saleor 4.0. Use the `checkout_tokens` field to fetch the user checkouts.")
  checkoutTokens(channel: String): [UUID!]
  giftCards(before: String, after: String, first: Int, last: Int): GiftCardCountableConnection
  orders(before: String, after: String, first: Int, last: Int): OrderCountableConnection
  userPermissions: [UserPermission]
  permissionGroups: [Group]
  editableGroups: [Group]
  avatar(size: Int): Image
  events: [CustomerEvent]
  storedPaymentSources(channel: String): [PaymentSource]
  languageCode: LanguageCodeEnum!
}

type UserAvatarDelete {
  user: User
  accountErrors: [AccountError!]! @deprecated(reason: "This field will be removed in Saleor 4.0. Use `errors` field instead.")
  errors: [AccountError!]!
}

type UserAvatarUpdate {
  user: User
  accountErrors: [AccountError!]! @deprecated(reason: "This field will be removed in Saleor 4.0. Use `errors` field instead.")
  errors: [AccountError!]!
}

type UserBulkSetActive {
  count: Int!
  accountErrors: [AccountError!]! @deprecated(reason: "This field will be removed in Saleor 4.0. Use `errors` field instead.")
  errors: [AccountError!]!
}

type UserCountableConnection {
  pageInfo: PageInfo!
  edges: [UserCountableEdge!]!
  totalCount: Int
}

type UserCountableEdge {
  node: User!
  cursor: String!
}

input UserCreateInput {
  defaultBillingAddress: AddressInput
  defaultShippingAddress: AddressInput
  firstName: String
  lastName: String
  email: String
  isActive: Boolean
  note: String
  languageCode: LanguageCodeEnum
  redirectUrl: String
  channel: String
}

type UserPermission {
  code: PermissionEnum!
  name: String!
  sourcePermissionGroups(userId: ID!): [Group!]
}

enum UserSortField {
  FIRST_NAME
  LAST_NAME
  EMAIL
  ORDER_COUNT
}

input UserSortingInput {
  direction: OrderDirection!
  field: UserSortField!
}

type VAT {
  countryCode: String!
  standardRate: Float
  reducedRates: [ReducedRate]!
}

enum VariantAttributeScope {
  ALL
  VARIANT_SELECTION
  NOT_VARIANT_SELECTION
}

type VariantMediaAssign {
  productVariant: ProductVariant
  media: ProductMedia
  productErrors: [ProductError!]! @deprecated(reason: "This field will be removed in Saleor 4.0. Use `errors` field instead.")
  errors: [ProductError!]!
}

type VariantMediaUnassign {
  productVariant: ProductVariant
  media: ProductMedia
  productErrors: [ProductError!]! @deprecated(reason: "This field will be removed in Saleor 4.0. Use `errors` field instead.")
  errors: [ProductError!]!
}

type VariantPricingInfo {
  onSale: Boolean
  discount: TaxedMoney
  discountLocalCurrency: TaxedMoney
  price: TaxedMoney
  priceUndiscounted: TaxedMoney
  priceLocalCurrency: TaxedMoney
}

type VerifyToken {
  user: User
  isValid: Boolean!
  payload: GenericScalar
  accountErrors: [AccountError!]! @deprecated(reason: "This field will be removed in Saleor 4.0. Use `errors` field instead.")
  errors: [AccountError!]!
}

enum VolumeUnitsEnum {
  CUBIC_MILLIMETER
  CUBIC_CENTIMETER
  CUBIC_DECIMETER
  CUBIC_METER
  LITER
  CUBIC_FOOT
  CUBIC_INCH
  CUBIC_YARD
  QT
  PINT
  FL_OZ
  ACRE_IN
  ACRE_FT
}

type Voucher implements Node & ObjectWithMetadata {
  id: ID!
  name: String
  type: VoucherTypeEnum!
  code: String!
  usageLimit: Int
  used: Int!
  startDate: DateTime!
  endDate: DateTime
  applyOncePerOrder: Boolean!
  applyOncePerCustomer: Boolean!
  onlyForStaff: Boolean!
  discountValueType: DiscountValueTypeEnum!
  minCheckoutItemsQuantity: Int
  privateMetadata: [MetadataItem]!
  metadata: [MetadataItem]!
  categories(before: String, after: String, first: Int, last: Int): CategoryCountableConnection
  collections(before: String, after: String, first: Int, last: Int): CollectionCountableConnection
  products(before: String, after: String, first: Int, last: Int): ProductCountableConnection
  countries: [CountryDisplay]
  translation(languageCode: LanguageCodeEnum!): VoucherTranslation
  discountValue: Float
  currency: String
  minSpent: Money
  channelListings: [VoucherChannelListing!]
}

type VoucherAddCatalogues {
  voucher: Voucher
  discountErrors: [DiscountError!]! @deprecated(reason: "This field will be removed in Saleor 4.0. Use `errors` field instead.")
  errors: [DiscountError!]!
}

type VoucherBulkDelete {
  count: Int!
  discountErrors: [DiscountError!]! @deprecated(reason: "This field will be removed in Saleor 4.0. Use `errors` field instead.")
  errors: [DiscountError!]!
}

type VoucherChannelListing implements Node {
  id: ID!
  channel: Channel!
  discountValue: Float!
  currency: String!
  minSpent: Money
}

input VoucherChannelListingAddInput {
  channelId: ID!
  discountValue: PositiveDecimal
  minAmountSpent: PositiveDecimal
}

input VoucherChannelListingInput {
  addChannels: [VoucherChannelListingAddInput!]
  removeChannels: [ID!]
}

type VoucherChannelListingUpdate {
  voucher: Voucher
  discountErrors: [DiscountError!]! @deprecated(reason: "This field will be removed in Saleor 4.0. Use `errors` field instead.")
  errors: [DiscountError!]!
}

type VoucherCountableConnection {
  pageInfo: PageInfo!
  edges: [VoucherCountableEdge!]!
  totalCount: Int
}

type VoucherCountableEdge {
  node: Voucher!
  cursor: String!
}

type VoucherCreate {
  discountErrors: [DiscountError!]! @deprecated(reason: "This field will be removed in Saleor 4.0. Use `errors` field instead.")
  errors: [DiscountError!]!
  voucher: Voucher
}

type VoucherDelete {
  discountErrors: [DiscountError!]! @deprecated(reason: "This field will be removed in Saleor 4.0. Use `errors` field instead.")
  errors: [DiscountError!]!
  voucher: Voucher
}

enum VoucherDiscountType {
  FIXED
  PERCENTAGE
  SHIPPING
}

input VoucherFilterInput {
  status: [DiscountStatusEnum]
  timesUsed: IntRangeInput
  discountType: [VoucherDiscountType]
  started: DateTimeRangeInput
  search: String
  metadata: [MetadataFilter]
}

input VoucherInput {
  type: VoucherTypeEnum
  name: String
  code: String
  startDate: DateTime
  endDate: DateTime
  discountValueType: DiscountValueTypeEnum
  products: [ID]
  collections: [ID]
  categories: [ID]
  minCheckoutItemsQuantity: Int
  countries: [String]
  applyOncePerOrder: Boolean
  applyOncePerCustomer: Boolean
  onlyForStaff: Boolean
  usageLimit: Int
}

type VoucherRemoveCatalogues {
  voucher: Voucher
  discountErrors: [DiscountError!]! @deprecated(reason: "This field will be removed in Saleor 4.0. Use `errors` field instead.")
  errors: [DiscountError!]!
}

enum VoucherSortField {
  CODE
  START_DATE
  END_DATE
  VALUE
  TYPE
  USAGE_LIMIT
  MINIMUM_SPENT_AMOUNT
}

input VoucherSortingInput {
  direction: OrderDirection!
  channel: String
  field: VoucherSortField!
}

type VoucherTranslatableContent implements Node {
  id: ID!
  name: String
  translation(languageCode: LanguageCodeEnum!): VoucherTranslation
  voucher: Voucher @deprecated(reason: "This field will be removed in Saleor 4.0. Get model fields from the root level queries.")
}

type VoucherTranslate {
  translationErrors: [TranslationError!]! @deprecated(reason: "This field will be removed in Saleor 4.0. Use `errors` field instead.")
  errors: [TranslationError!]!
  voucher: Voucher
}

type VoucherTranslation implements Node {
  id: ID!
  name: String
  language: LanguageDisplay!
}

enum VoucherTypeEnum {
  SHIPPING
  ENTIRE_ORDER
  SPECIFIC_PRODUCT
}

type VoucherUpdate {
  discountErrors: [DiscountError!]! @deprecated(reason: "This field will be removed in Saleor 4.0. Use `errors` field instead.")
  errors: [DiscountError!]!
  voucher: Voucher
}

type Warehouse implements Node & ObjectWithMetadata {
  id: ID!
  name: String!
  slug: String!
  shippingZones(before: String, after: String, first: Int, last: Int): ShippingZoneCountableConnection!
  address: Address!
  email: String!
  privateMetadata: [MetadataItem]!
  metadata: [MetadataItem]!
  companyName: String! @deprecated(reason: "This field will be removed in Saleor 4.0. Use `Address.companyName` instead.")
}

type WarehouseCountableConnection {
  pageInfo: PageInfo!
  edges: [WarehouseCountableEdge!]!
  totalCount: Int
}

type WarehouseCountableEdge {
  node: Warehouse!
  cursor: String!
}

type WarehouseCreate {
  warehouseErrors: [WarehouseError!]! @deprecated(reason: "This field will be removed in Saleor 4.0. Use `errors` field instead.")
  errors: [WarehouseError!]!
  warehouse: Warehouse
}

input WarehouseCreateInput {
  slug: String
  email: String
  name: String!
  address: AddressInput!
  shippingZones: [ID]
}

type WarehouseDelete {
  warehouseErrors: [WarehouseError!]! @deprecated(reason: "This field will be removed in Saleor 4.0. Use `errors` field instead.")
  errors: [WarehouseError!]!
  warehouse: Warehouse
}

type WarehouseError {
  field: String
  message: String
  code: WarehouseErrorCode!
}

enum WarehouseErrorCode {
  ALREADY_EXISTS
  GRAPHQL_ERROR
  INVALID
  NOT_FOUND
  REQUIRED
  UNIQUE
}

input WarehouseFilterInput {
  search: String
  ids: [ID]
}

type WarehouseShippingZoneAssign {
  warehouseErrors: [WarehouseError!]! @deprecated(reason: "This field will be removed in Saleor 4.0. Use `errors` field instead.")
  errors: [WarehouseError!]!
  warehouse: Warehouse
}

type WarehouseShippingZoneUnassign {
  warehouseErrors: [WarehouseError!]! @deprecated(reason: "This field will be removed in Saleor 4.0. Use `errors` field instead.")
  errors: [WarehouseError!]!
  warehouse: Warehouse
}

enum WarehouseSortField {
  NAME
}

input WarehouseSortingInput {
  direction: OrderDirection!
  field: WarehouseSortField!
}

type WarehouseUpdate {
  warehouseErrors: [WarehouseError!]! @deprecated(reason: "This field will be removed in Saleor 4.0. Use `errors` field instead.")
  errors: [WarehouseError!]!
  warehouse: Warehouse
}

input WarehouseUpdateInput {
  slug: String
  email: String
  name: String
  address: AddressInput
}

type Webhook implements Node {
  name: String!
  targetUrl: String!
  isActive: Boolean!
  secretKey: String
  id: ID!
  events: [WebhookEvent!]!
  app: App!
}

type WebhookCreate {
  webhookErrors: [WebhookError!]! @deprecated(reason: "This field will be removed in Saleor 4.0. Use `errors` field instead.")
  errors: [WebhookError!]!
  webhook: Webhook
}

input WebhookCreateInput {
  name: String
  targetUrl: String
  events: [WebhookEventTypeEnum]
  app: ID
  isActive: Boolean
  secretKey: String
}

type WebhookDelete {
  webhookErrors: [WebhookError!]! @deprecated(reason: "This field will be removed in Saleor 4.0. Use `errors` field instead.")
  errors: [WebhookError!]!
  webhook: Webhook
}

type WebhookError {
  field: String
  message: String
  code: WebhookErrorCode!
}

enum WebhookErrorCode {
  GRAPHQL_ERROR
  INVALID
  NOT_FOUND
  REQUIRED
  UNIQUE
}

type WebhookEvent {
  eventType: WebhookEventTypeEnum!
  name: String!
}

enum WebhookEventTypeEnum {
  ANY_EVENTS
  ORDER_CREATED
  ORDER_CONFIRMED
  ORDER_FULLY_PAID
  ORDER_UPDATED
  ORDER_CANCELLED
  ORDER_FULFILLED
  INVOICE_REQUESTED
  INVOICE_DELETED
  INVOICE_SENT
  CUSTOMER_CREATED
  CUSTOMER_UPDATED
  PRODUCT_CREATED
  PRODUCT_UPDATED
  PRODUCT_DELETED
  PRODUCT_VARIANT_CREATED
  PRODUCT_VARIANT_UPDATED
  PRODUCT_VARIANT_DELETED
  PRODUCT_VARIANT_OUT_OF_STOCK
  PRODUCT_VARIANT_BACK_IN_STOCK
  CHECKOUT_CREATED
  CHECKOUT_UPDATED
  FULFILLMENT_CREATED
  FULFILLMENT_CANCELED
  NOTIFY_USER
  PAGE_CREATED
  PAGE_UPDATED
  PAGE_DELETED
  PAYMENT_AUTHORIZE
  PAYMENT_CAPTURE
  PAYMENT_CONFIRM
  PAYMENT_LIST_GATEWAYS
  PAYMENT_PROCESS
  PAYMENT_REFUND
  PAYMENT_VOID
  TRANSLATION_CREATED
  TRANSLATION_UPDATED
}

enum WebhookSampleEventTypeEnum {
  ORDER_CREATED
  ORDER_CONFIRMED
  ORDER_FULLY_PAID
  ORDER_UPDATED
  ORDER_CANCELLED
  ORDER_FULFILLED
  INVOICE_REQUESTED
  INVOICE_DELETED
  INVOICE_SENT
  CUSTOMER_CREATED
  CUSTOMER_UPDATED
  PRODUCT_CREATED
  PRODUCT_UPDATED
  PRODUCT_DELETED
  PRODUCT_VARIANT_CREATED
  PRODUCT_VARIANT_UPDATED
  PRODUCT_VARIANT_DELETED
  PRODUCT_VARIANT_OUT_OF_STOCK
  PRODUCT_VARIANT_BACK_IN_STOCK
  CHECKOUT_CREATED
  CHECKOUT_UPDATED
  FULFILLMENT_CREATED
  FULFILLMENT_CANCELED
  NOTIFY_USER
  PAGE_CREATED
  PAGE_UPDATED
  PAGE_DELETED
  PAYMENT_AUTHORIZE
  PAYMENT_CAPTURE
  PAYMENT_CONFIRM
  PAYMENT_LIST_GATEWAYS
  PAYMENT_PROCESS
  PAYMENT_REFUND
  PAYMENT_VOID
  TRANSLATION_CREATED
  TRANSLATION_UPDATED
}

type WebhookUpdate {
  webhookErrors: [WebhookError!]! @deprecated(reason: "This field will be removed in Saleor 4.0. Use `errors` field instead.")
  errors: [WebhookError!]!
  webhook: Webhook
}

input WebhookUpdateInput {
  name: String
  targetUrl: String
  events: [WebhookEventTypeEnum]
  app: ID
  isActive: Boolean
  secretKey: String
}

type Weight {
  unit: WeightUnitsEnum!
  value: Float!
}

scalar WeightScalar

enum WeightUnitsEnum {
  G
  LB
  OZ
  KG
  TONNE
}

scalar _Any

union _Entity = App | Address | User | Group | ProductVariant | Product | ProductType | Collection | Category | ProductMedia | ProductImage | PageType

type _Service {
  sdl: String
}<|MERGE_RESOLUTION|>--- conflicted
+++ resolved
@@ -4076,13 +4076,10 @@
   DUPLICATED_INPUT_ITEM
   NOT_AVAILABLE_IN_CHANNEL
   CHANNEL_INACTIVE
-<<<<<<< HEAD
   PAYEMENTS_DO_NOT_BELONG_TO_ORDER
   ORDER_HAS_MULTIPLE_PAYMENTS
-=======
   TOO_MANY_OR_NONE_FIELDS_SPECIFIED
   AMOUNT_TO_REFUND_TOO_BIG
->>>>>>> f7be0d3c
 }
 
 type OrderEvent implements Node {
@@ -4183,7 +4180,6 @@
   PAYMENT_REFUND_FAILED
   PAYMENT_VOIDED
   PAYMENT_CAPTURE_FAILED
-  PAYMENT_REFUND_FAILED
   PAYMENT_VOID_FAILED
   INVOICE_REQUESTED
   INVOICE_GENERATED
