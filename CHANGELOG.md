--- conflicted
+++ resolved
@@ -48,11 +48,8 @@
 - Include fully qualified API URL `Saleor-Api-Url` in communication with Apps - #11223 by @przlada
 - Make email authentication case-insensitive. #11284 by @zedzior
 - Fix the observability reporter to obfuscate URLs. #11282 by @przlada
-<<<<<<< HEAD
 - Add exif image validation - #11224 by @IKarbowiak
-=======
 - Add HTTP headers filtering to observability reporter. #11285 by @przlada
->>>>>>> 7ae89378
 
 # 3.8.0
 
