# Changelog

All notable, unreleased changes to this project will be documented in this file. For the released changes, please visit the [Releases](https://github.com/mirumee/saleor/releases) page.

# 3.14.0

### Breaking changes

- The `ProductBulkCreateError.path` field for errors related to product variants input in the `productBulkCreate` mutation will now return more detailed error paths, e.g. `variants.1.stocks.0.warehouse` instead of `variants.1.warehouses` - #12534 by @SzymJ
- The `discounts` field has been removed from the listed plugin manager methods. Instead of the `discounts` argument, an applied `discount` is now assigned to each line in the `CheckoutLineInfo` inside the `CheckoutInfo` object. - #11934 by @fowczarek

  - `calculate_checkout_total`
  - `calculate_checkout_subtotal`
  - `calculate_checkout_shipping`
  - `get_checkout_shipping_tax_rate`
  - `calculate_checkout_line_total`
  - `calculate_checkout_line_unit_price`
  - `get_checkout_line_tax_rate`
  - `preprocess_order_creation`

  This breaking change affect any custom plugins in open-source Saleor, if they override any of the above mentioned methods.

### GraphQL API

- Allow setting metadata during user creating and updating - #12577 by @IKarbowiak
  - The following mutations have been updated:
    - `customerCreate`
    - `customerUpdate`
    - `staffCreate`
    - `staffUpdate`
    - `accountUpdate`
    - `customerBulkUpdate`
- Add `checkoutCreateFromOrder` mutation to create checkout from order - #12628 by @korycins
- Allow setting metadata during invoice creating and updating - #12641 by @IKarbowiak
- Introduce channel permissions - #10423 by @IKarbowiak
  - Limit staff users to access only certain channels. Granted permissions only apply to channels that the user has already been given access to.
<<<<<<< HEAD
- Add `enableAccountConfirmationByEmail` option in the `shopSettingsUpdate` mutation, which allows controlling whether account confirmation should be sent on new account registrations (before it was controlled by env variable `ENABLE_ACCOUNT_CONFIRMATION_BY_EMAIL`) - #12781 by @SzymJ
- Add `path` field to `ProductVariantBulkError` - #12534 by @SzymJ
=======
- Add `enable_account_confirmation_by_email` to `SiteSettings` model and allow to update it via `shopSettingsUpdate` mutation - #12781 by @SzymJ
- [Preview] Add `OrderBulkCreate` mutation - #12269 by @zedzior
- [Preview] Add `ORDER_BULK_CREATED` event, which is sent for successfully imported orders - #12536 by @zedzior
- Add `brand` optional field with brand data (initially logo image) to `Manifest`, `AppInstallation` and `App` - #12361 by @przlada
- [Preview] Add `AttributeBulkTranslate` and `AttributeValueBulkTranslate` mutation - #12965 by @SzymJ
- [Preview] Add `where` and `search` filtering option on `products` query - #12960 by @zedzior
- Add `externalReference` field to `AttributeValueInput`, `BulkAttributeValueInput` and `AttributeValueSelectableTypeInput` - #12823 by @SzymJ
>>>>>>> 66907b14

### Saleor Apps

- Introduce channel permissions - #10423 by @IKarbowiak
  - Extend the OpenID connect configuration with `Staff user domains` and `Default permission group name for new staff users`.
  - When the OpenID plugin is active, the default staff permission group is created, and all staff users are assigned to it.
  - To ensure the proper functioning of OAuth permissions, ensure that the
    `Default permission group name for new staff users` is set to a permission group with no channel restrictions.

### Other changes

- Fix saving `description_plaintext` for product - #12586 by @SzymJ
- Fix sending `product_created` event in `ProductBulkCreate` mutation - #12605 by @SzymJ
- Add `ORDER_REFUNDED`, `ORDER_FULLY_REFUNDED`, `ORDER_PAID` webhooks - #12533 by @korycins
- Add functionality to delete expired orders automatically - #12710 by @korycins
- Handle error raised by 0Auth when fetching token - #12672 by @IKarbowiakg
- Fix adding new lines to draft order when the existing line has deleted product - #12711 by @SzymJ
- Upgrade checkout `complete_checkout` to assign guest checkout to account if it exists - #12758 by @FremahA
- Remove `ENABLE_ACCOUNT_CONFIRMATION_BY_EMAIL` env variable from settings - ##12781 by @Szym
- Remove default `EMAIL_URL` value pointing to console output; from now on `EMAIL_URL` has to be set explicitly - #12580 by @maarcingebala
- Match `Orders` to `User` when creating user using OIDC plugin. - #12863 by @kadewu
- Allow defining a custom price in draft orders - #12855 by @KirillPlaksin
- Update price resolvers - use `discounted_price` on `ProductChannelListing` and `ProductVariantChannelListing` channel listings to return the pricing - #12713 by @IKarbowiak

# 3.13.0

### Highlights

- Improve support for handling transactions - #10350 by @korycins

  - API changes:

    - Add new mutations:
      - `transactionEventReport` - Report the event for the transaction.
      - `orderGrantRefundCreate` - Add granted refund to the order.
      - `orderGrantRefundUpdate` - Update granted refund.
    - Add new types:
      - `OrderGrantedRefund` - The details of the granted refund.
    - Add new webhooks:
      - `TRANSACTION_CHARGE_REQUESTED` - triggered when a staff user request charge for the transaction.
      - `TRANSACTION_REFUND_REQUESTED` - triggered when a staff user request refund for the transaction.
      - `TRANSACTION_CANCELATION_REQUESTED` - triggered when a staff user request cancelation for the transaction.
    - Add new webhook subscriptions:
      - `TransactionChargeRequested` - Event sent when transaction charge is requested.
      - `TransactionRefundRequested` - Event sent when transaction refund is requested.
      - `TransactionCancelationRequested` - Event sent when transaction cancelation is requested.
    - Add new fields:
      - `OrderSettings.markAsPaidStrategy` - Determine what strategy will be used to mark the order as paid.
      - `TransactionItem`:
        - `authorizePendingAmount` - Total amount of ongoing authorization requests for the transaction.
        - `refundPendingAmount` - Total amount of ongoing refund requests for the transaction.
        - `cancelPendingAmount` - Total amount of ongoing cancel requests for the transaction.
        - `chargePendingAmount` - Total amount of ongoing charge requests for the transaction.
        - `canceledAmount` - Total amount canceled for this transaction.
        - `name` - Name of the transaction.
        - `message` - Message related to the transaction.
        - `pspReference` - PSP reference of transaction.
        - `createdBy` - User or App that created the transaction.
        - `externalUrl` - The URL that will allow to redirect user to payment provider page with transaction details.
      - `TransactionEvent`:
        - `pspReference` - PSP reference related to the event.
        - `message` - Message related to the transaction's event.
        - `externalUrl` - The URL that will allow to redirect user to payment provider page with transaction event details.
        - `amount` - The amount related to this event.
        - `type` - The type of action related to this event.
        - `createdBy` - User or App that created the event.
      - `Order`:
        - `totalCharged` - Amount charged for the order.
        - `totalCanceled` - Amount canceled for the order.
        - `grantedRefunds` - List of granted refunds.
        - `totalGrantedRefund` - Total amount of granted refund.
        - `totalRefunded` - Total refund amount for the order.
        - `totalRefundPending` - Total amount of ongoing refund requests for the order's transactions.
        - `totalAuthorizePending` - Total amount of ongoing authorization requests for the order's transactions.
        - `totalChargePending` - Total amount of ongoing charge requests for the order's transactions.
        - `totalCancelPending` - Total amount of ongoing cancel requests for the order's transactions.
        - `totalRemainingGrant` - The difference between the granted refund and the pending and refunded amounts.
      - `OrderEventsEnum`:
        - `TRANSACTION_CHARGE_REQUESTED`
        - `TRANSACTION_CANCEL_REQUESTED`
        - `TRANSACTION_MARK_AS_PAID_FAILED`
    - Add new input fields:

      - `TransactionCreateInput` & `TransactionUpdateInput`:
        - `name` - The name of the transaction.
        - `message` - The message of the transaction.
        - `pspReference` - The PSP Reference of the transaction.
        - `amountCanceled` - Amount canceled by this transaction.
        - `externalUrl` - The URL that will allow to redirect user to payment provider page with transaction.
      - `TransactionEventInput`:
        - `pspReference` - The PSP Reference of the transaction.
        - `message` - Message related to the transaction's event.

    - Deprecate webhooks:
      - `TRANSACTION_ACTION_REQUEST` - Use `TRANSACTION_CHARGE_REQUESTED`, `TRANSACTION_REFUND_REQUESTED`, `TRANSACTION_CANCELATION_REQUESTED` instead.
    - Deprecate object fields:

      - `TransactionItem`:
        - `voidedAmount` - Use `canceledAmount`. This field will be removed in Saleor 3.14 (Preview feature).
        - `status` - Not needed anymore. The transaction amounts will be used to determine a current status of transactions. This field will be removed in Saleor 3.14 (Preview feature).
        - `reference` - Use `pspReference` instead. This field will be removed in Saleor 3.14 (Preview feature).
      - `TransactionEvent`:
        - `status` - Use `type` instead. This field will be removed in Saleor 3.14 (Preview feature).
        - `reference` - Use `pspReference` instead. This field will be removed in Saleor 3.14 (Preview feature).
        - `name` - Use `message` instead. This field will be removed in Saleor 3.14 (Preview feature).
      - `TransactionActionEnum`
        - `VOID` - Use `CANCEL` instead. This field will be removed in Saleor 3.14 (Preview feature).
      - `Order`:
        - `totalCaptured` - Use `totalCharged` instead. Will be removed in Saleor 4.0
      - `OrderEvent`:
        - `status` - Use `TransactionEvent` to track the status of `TransactionItem`. This field will be removed in Saleor 3.14 (Preview feature).
      - `OrderEventsEnum`:
        - `TRANSACTION_CAPTURE_REQUESTED` - Use `TRANSACTION_CHARGE_REQUESTED` instead. This field will be removed in Saleor 3.14 (Preview feature).
        - `TRANSACTION_VOID_REQUESTED` - Use `TRANSACTION_CANCEL_REQUESTED` instead. This field will be removed in Saleor 3.14 (Preview feature).

    - Deprecate input fields:
      - `TransactionCreateInput` & `TransactionUpdateInput`:
        - `status` - Not needed anymore. The transaction amounts will be used to determine the current status of transactions. This input field will be removed in Saleor 3.14 (Preview feature).
        - `type` - Use `name` and `message` instead. This input field will be removed in Saleor 3.14 (Preview feature).
        - `reference` - Use `pspReference` instead. This input field will be removed in Saleor 3.14 (Preview feature).
        - `amountVoided` - Use `amountCanceled` instead. This input field will be removed in Saleor 3.14 (Preview feature).
      - `TransactionEventInput`:
        - `status` - Status will be calculated by Saleor. This input field will be removed in Saleor 3.14 (Preview feature).
        - `reference` - Use `pspReference` instead. This input field will be removed in Saleor 3.14 (Preview feature).
        - `name` - Use `message` instead. This field will be removed in Saleor 3.14 (Preview feature).

- Support for payment apps - #12179 by @korycins
  - Add new mutations:
    - `paymentGatewayInitialize` - Initialize the payment gateway to process a payment.
    - `transactionInitialize` - Initiate payment processing.
    - `transactionProcess` - Process the initialized payment.
  - Add new synchronous webhooks:
    - `PAYMENT_GATEWAY_INITIALIZE_SESSION` - Triggered when a customer requests the initialization of a payment gateway.
    - `TRANSACTION_INITIALIZE_SESSION` - Triggered when a customer requests the initialization of a payment processing.
    - `TRANSACTION_PROCESS_SESSION` - Triggered when a customer requests processing the initialized payment.

### Breaking changes

- **Feature preview breaking change**:

  - Improve support for handling transactions - #10350 by @korycins
    - For all new `transactionItem` created by `transactionCreate`, any update action can be done only by the same app/user that performed `transactionCreate` action. This change impacts only on new `transactionItem,` the already existing will work in the same way as previously.
    - `transactionRequestAction` mutation can't be executed with `MANAGE_ORDERS` permission. Permission `HANDLE_PAYMENTS` is required.
    - Drop calling `TRANSACTION_ACTION_REQUEST` webhook inside a mutation related to `Payment` types. The related mutations: `orderVoid`, `orderCapture`, `orderRefund`, `orderFulfillmentRefundProducts`, `orderFulfillmentReturnProducts`. Use a dedicated mutation for triggering an action: `transactionRequestAction`.

  See the [3.12 to 3.13](https://docs.saleor.io/docs/3.x/upgrade-guides/3-12-to-3-13) upgrade guide for more details.

### GraphQL API

- [Preview] Add `StockBulkUpdate` mutation - #12139 by @SzymJ
- Upgrade GraphiQL to `2.4.0` for playground - #12271 by @zaiste
- Add new object type `AppManifestRequiredSaleorVersion` - #12164 by @przlada
  - Add new optional field `Manifest.requiredSaleorVersion`
  - Add `requiredSaleorVersion` validation to `appInstall` and `appFetchManifest` mutations
- Add new field `author` to `Manifest` and `App` object types - #12166 by @przlada
- Add backward compatibility for `taxCode` field - #12325 by @maarcingebala
- Support resolving `Order` as an entity in Apollo Federation - #12328 by @binary-koan
- [Preview] Add `ProductBulkCreate` mutation - #12177 by @SzymJ
- [Preview] Add `CustomerBulkUpdate` mutation - #12268 by @SzymJ

### Saleor Apps

- Add `requiredSaleorVersion` field to the App manifest determining the required Saleor version as semver range - #12164 by @przlada
- Add new field `author` to the App manifest - #12166 by @przlada
- Add `GIFT_CARD_SENT` asynchronous event to webhooks - #12472 by @rafalp

### Other changes

- Add Celery beat task for expiring unconfirmed not paid orders - #11960 by @kadewu:
  - Add `expireOrdersAfter` to `orderSettings` for `Channel` type.
  - Add `ORDER_EXPIRED` webhook triggered when `Order` is marked as expired.
- Create order discounts for all voucher types - #12272 by @IKarbowiak
- Core now supports Dev Containers for local development - #12391 by @patrys
- Use Mailhog SMTP server on Dev Container - #12402 by @carlosa54
- Publish schema.graphql on releases - #12431 by @maarcingebala
- Fix missing webhook triggers for `order_updated` and `order_fully_paid` when an order is paid with a `transactionItem` - #12508 by @korycins
- Remove Mailhog in favor of Mailpit - #12447 by @carlosa54

# 3.12.0

### Breaking changes

- `stocks` and `channelListings` inputs for preview `ProductVariantBulkUpdate` mutation has been changed. Both inputs have been extended by:

  - `create` input - list of items that should be created
  - `update` input - list of items that should be updated
  - `remove` input - list of objects ID's that should be removed

  If your platform relies on this [Preview] feature, make sure you update your mutations stocks and channel listings inputs from:

  ```
     {
      "stocks/channelListings": [
        {
          ...
        }
      ]
     }
  ```

  to:

  ```
     {
      "stocks/channelListings": {
        "create": [
          {
           ...
          }
        ]
      }
     }
  ```

- Change the discount rounding mode - #12041 by @IKarbowiak

  - Change the rounding mode from `ROUND_DOWN` to `ROUND_HALF_UP` - it affects the discount amount and total price of future checkouts and orders with a percentage discount applied.
    The discount amount might be 0.01 greater, and the total price might be 0.01 lower.
    E.g. if you had an order for $13 and applied a 12.5% discount, you would get $11.38 with a $1.62 discount, but now it will be calculated as $11.37 with $1.63 discount.

- Media and image fields now default to returning 4K thumbnails instead of original uploads - #11996 by @patrys
- Include specific products voucher in checkout discount - #12191 by @IKarbowiak
  - Make the `specific product` and `apply once per order` voucher discounts visible on `checkout.discount` field.
    Previously, the discount amount for these vouchers was shown as 0.

### GraphQL API

- Added support for all attributes types in `BulkAttributeValueInput` - #12095 by @SzymJ
- Add possibility to remove `stocks` and `channel listings` in `ProductVariantBulkUpdate` mutation.
- Move `orderSettings` query to `Channel` type - #11417 by @kadewu:
  - Mutation `Channel.channelCreate` and `Channel.channelUpdate` have new `orderSettings` input.
  - Deprecate `Shop.orderSettings` query. Use `Channel.orderSettings` query instead.
  - Deprecate `Shop.orderSettingsUpdate` mutation. Use `Channel.channelUpdate` instead.
- Add meta fields to `ProductMedia` model - #11894 by @zedzior
- Make `oldPassword` argument on `passwordChange` mutation optional; support accounts without usable passwords - @11999 by @rafalp
- Added support for AVIF images, added `AVIF` and `ORIGINAL` to `ThumbnailFormatEnum` - #11998 by @patrys
- Introduce custom headers for webhook requests - #11978 by @zedzior
- Improve GraphQL playground by storing headers in the local storage - #12176 by @zaiste
- Fixes for GraphiQL playground - #12192 by @zaiste

### Other changes

- Fix saving `metadata` in `ProductVariantBulkCreate` and `ProductVariantBulkupdate` mutations - #12097 by @SzymJ
- Enhance webhook's subscription query validation. Apply the validation and event inheritance to manifest validation - #11797 by @zedzior
- Fix GraphQL playground when the `operationName` is set across different tabs - #11936 by @zaiste
- Add new asynchronous events related to media: #11918 by @zedzior
  - `PRODUCT_MEDIA CREATED`
  - `PRODUCT_MEDIA_UPDATED`
  - `PRODUCT_MEDIA_DELETED`
  - `THUMBNAIL_CREATED`
- CORS is now handled in the ASGI layer - #11415 by @patrys
- Added native support for gzip compression - #11833 by @patrys
- Set flat rates as the default tax calculation strategy - #12069 by @maarcingebala
  - Enables flat rates for channels in which no tax calculation method was set.
- Users created by the OIDC plugin now have unusable password set instead of empty string - #12103 by @rafalp
- Fix thumbnail generation long image names - #12435 by @KirillPlaksin

# 3.11.0

### Highlights

Just so you know, changes mentioned in this section are in a preview state and can be subject to changes in the future.

- Bulk mutations for creating and updating multiple product variants in one mutation call - #11392 by @SzymJ
- Ability to run subscription webhooks in a dry-run mode - #11548 by @zedzior
- Preview of new `where` filtering API which allows joining multiple filters with `AND`/`OR` operators; currently available only in the `attributes` query - #11737 by @IKarbowiak

### GraphQL API

- [Preview] Add `productVariantBulkUpdate` mutation - #11392 by @SzymJ
- [Preview] Add new error handling policies in `productVariantBulkCreate` mutation - #11392 by @SzymJ
- [Preview] Add `webhookDryRun` mutation - #11548 by @zedzior
- [Preview] Add `webhookTrigger` mutation - #11687 by @zedzior
- Fix adding an invalid label to meta fields - #11718 by @IKarbowiak
- Add filter by `checkoutToken` to `Query.orders`. - #11689 by @kadewu
- [Preview] Attribute filters improvement - #11737 by @IKarbowiak
  - introduce `where` option on `attributes` query
  - add `search` option on `attributes` query
  - deprecate `product.variant` field
  - deprecate the following `Attribute` fields: `filterableInStorefront`, `storefrontSearchPosition`, `availableInGrid`.

### Other changes

- Allow `webhookCreate` and `webhookUpdate` mutations to inherit events from `query` field - #11736 by @zedzior
- Add new `PRODUCT_VARIANT_STOCK_UPDATED` event - #11665 by @jakubkuc
- Disable websocket support by default in `uvicorn` worker configuration - #11785 by @NyanKiyoshi
- Fix send user email change notification - #11840 by @jakubkuc
- Fix trigger the `FULFILLMENT_APPPROVED` webhook for partial fulfillments - #11824 by @d-wysocki

# 3.10.0 [Unreleased]

### Breaking changes

### GraphQL API

- Add ability to filter and sort products of a category - #10917 by @yemeksepeti-cihankarluk, @ogunheper
  - Add `filter` argument to `Category.products`
  - Add `sortBy` argument to `Category.products`
- Extend invoice object types with `Order` references - #11505 by @przlada
  - Add `Invoice.order` field
  - Add `InvoiceRequested.order`, `InvoiceDeleted.order` and `InvoiceSent.order` fields
- Add support for metadata for `Address` model - #11701 by @IKarbowiak
- Allow to mutate objects, by newly added `externalReference` field, instead of Saleor-assigned ID. Apply to following models: #11410 by @zedzior
  - `Product`
  - `ProductVariant`
  - `Attribute`
  - `AttributeValue`
  - `Order`
  - `User`
  - `Warehouse`

### Other changes

- Fix fetching the `checkout.availableCollectionPoints` - #11489 by @IKarbowiak
- Move checkout metadata to separate model - #11264 by @jakubkuc
- Add ability to set a custom Celery queue for async webhook - #11511 by @NyanKiyoshi
- Remove `CUSTOMER_UPDATED` webhook trigger from address mutations - #11395 by @jakubkuc
- Drop `Django.Auth` - #11305 by @fowczarek
- Add address validation to AddressCreate - #11639 by @jakubkuc
- Propagate voucher discount between checkout lines when charge_taxes is disabled - #11632 by @maarcingebala
- Fix stock events triggers - #11714 by @jakubkuc
- Accept the gift card code provided in the input - by @mociepka
- Fix `GIFT_CARD_CREATED` event not firing when order with gift cards is fulfilled - #11924 by @rafalp

# 3.9.0

### Highlights

- Flat tax rates - #9784 by @maarcingebala

### Breaking changes

- Drop Vatlayer plugin - #9784 by @maarcingebala
  - The following fields are no longer used:
    - `Product.chargeTaxes` - from now on, presence of `Product.taxClass` instance decides whether to charge taxes for a product. As a result, the "Charge Taxes" column in CSV product exports returns empty values.
    - `Shop.chargeTaxesOnShipping` - from now on, presence of `ShippingMethod.taxClass` decides whether to charge taxes for a shipping method.
    - `Shop.includeTaxesInPrices`, `Shop.displayGrossPrices` - configuration moved to `Channel.taxConfiguration`.
  - Removed the following plugin manager methods:
    - `assign_tax_code_to_object_meta`
    - `apply_taxes_to_product`
    - `fetch_taxes_data`
    - `get_tax_rate_percentage_value`
    - `update_taxes_for_order_lines`

### GraphQL API

- Add `attribute` field to `AttributeValueTranslatableContent` type. #11028 by @zedzior
- Add new properties in the `Product` type - #10537 by @kadewu
  - Add new fields: `Product.attribute`, `Product.variant`
  - Add `sortBy` argument to `Product.media`
- Allow assigning attribute value using its ID. Add to `AttributeValueInput` dedicated field for each input type. #11206 by @zedzior

### Other changes

- Re-enable 5 minute database connection persistence by default - #11074 + #11100 by @NyanKiyoshi
  <br/>Set `DB_CONN_MAX_AGE=0` to disable this behavior (adds overhead to requests)
- Bump cryptography to 38.0.3: use OpenSSL 3.0.7 - #11126 by @NyanKiyoshi
- Add exif image validation - #11224 by @IKarbowiak
- Include fully qualified API URL `Saleor-Api-Url` in communication with Apps. #11223 by @przlada
- Add metadata on order line payload notifications. #10954 by @CarlesLopezMagem
- Make email authentication case-insensitive. #11284 by @zedzior
- Fix the observability reporter to obfuscate URLs. #11282 by @przlada
- Add HTTP headers filtering to observability reporter. #11285 by @przlada
- Deactivate Webhook before deleting and handle IntegrityErrors - #11239 @jakubkuc

# 3.8.0

### Highlights

- Add tax exemption API for checkouts (`taxExemptionManage` mutation) - #10344 by @SzymJ
- Switch GraphQL Playground to GraphiQL V2

### Breaking changes

- Verify JWT tokens whenever they are provided with the request. Before, they were only validated when an operation required any permissions. For example: when refreshing a token, the request shouldn't include the expired one.

### GraphQL API

- Add the ability to filter by slug. #10578 by @kadewu
  - Affected types: Attribute, Category, Collection, Menu, Page, Product, ProductType, Warehouse
  - Deprecated `slug` in filter for `menus`. Use `slugs` instead
- Add new `products` filters. #10784 by @kadewu
  - `isAvailable`
  - `publishedFrom`
  - `availableFrom`
  - `isVisibleInListing`
- Add the ability to filter payments by a list of ids. #10821 by @kadewu
- Add the ability to filter customers by ids. #10694 by @kadewu
- Add `User.checkouts` field. #10862 by @zedzior
- Add optional field `audience` to mutation `tokenCreate`. If provided, the created tokens will have key `aud` with value: `custom:{audience-input-value}` - #10845 by @korycins
- Use `AttributeValue.name` instead of `AttributeValue.slug` to determine uniqueness of a value instance for dropdown and multi-select attributes. - #10881 by @jakubkuc
- Allow sorting products by `CREATED_AT` field. #10900 by @zedzior
- Add ability to pass metadata directly in create/update mutations for product app models - #10689 by @SzymJ
- Add ability to use SKU argument in `productVariantUpdate`, `productVariantDelete`, `productVariantBulkDelete`, `productVariantStocksUpdate`, `productVariantStocksDelete`, `productVariantChannelListingUpdate` mutations - #10861 by @SzymJ
- Add sorting by `CREATED_AT` field. #10911 by @zedzior
  - Affected types: GiftCard, Page.
  - Deprecated `CREATION_DATE` sort field on Page type. Use `CREATED_AT` instead.

### Other changes

- Reference attribute linking to product variants - #10468 by @IKarbowiak
- Add base shipping price to `Order` - #10771 by @fowczarek
- GraphQL view no longer generates error logs when the HTTP request doesn't contain a GraphQL query - #10901 by @NyanKiyoshi
- Add `iss` field to JWT tokens - #10842 by @korycins
- Drop `py` and `tox` dependencies from dev requirements - #11054 by @NyanKiyoshi

### Saleor Apps

- Add `iss` field to JWT tokens - #10842 by @korycins
- Add new field `audience` to App manifest. If provided, App's JWT access token will have `aud` field. - #10845 by @korycins
- Add new asynchronous events for objects metadata updates - #10520 by @rafalp
  - `CHECKOUT_METADATA_UPDATED`
  - `COLLECTION_METADATA_UPDATED`
  - `CUSTOMER_METADATA_UPDATED`
  - `FULFILLMENT_METADATA_UPDATED`
  - `GIFT_CARD_METADATA_UPDATED`
  - `ORDER_METADATA_UPDATED`
  - `PRODUCT_METADATA_UPDATED`
  - `PRODUCT_VARIANT_METADATA_UPDATED`
  - `SHIPPING_ZONE_METADATA_UPDATED`
  - `TRANSACTION_ITEM_METADATA_UPDATED`
  - `WAREHOUSE_METADATA_UPDATED`
  - `VOUCHER_METADATA_UPDATED`

# 3.7.0

### Highlights

- Allow explicitly setting the name of a product variant - #10456 by @SzymJ
  - Added `name` parameter to the `ProductVariantInput` input
- Add a new stock allocation strategy based on the order of warehouses within a channel - #10416 by @IKarbowiak
  - Add `channelReorderWarehouses` mutation to sort warehouses to set their priority
  - Extend the `Channel` type with the `stockSettings` field
  - Extend `ChannelCreateInput` and `ChannelUpdateInput` with `stockSettings`

### Breaking changes

- Refactor warehouse mutations - #10239 by @IKarbowiak
  - Providing the value in `shippingZone` filed in `WarehouseCreate` mutation will raise a ValidationError.
    Use `WarehouseShippingZoneAssign` to assign shipping zones to a warehouse.

### GraphQL API

- Hide Subscription type from Apollo Federation (#10439) (f5132dfd3)
- Mark `Webhook.secretKey` as deprecated (#10436) (ba445e6e8)

### Saleor Apps

- Trigger the `SALE_DELETED` webhook when deleting sales in bulk (#10461) (2052841e9)
- Add `FULFILLMENT_APPROVED` webhook - #10621 by @IKarbowiak

### Other changes

- Add support for `bcrypt` password hashes - #10346 by @pkucmus
- Add the ability to set taxes configuration per channel in the Avatax plugin - #10445 by @mociepka

# 3.6.0

### Breaking changes

- Drop `django-versatileimagefield` package; add a proxy view to generate thumbnails on-demand - #9988 by @IKarbowiak
  - Drop `create_thumbnails` command
- Change return type from `CheckoutTaxedPricesData` to `TaxedMoney` in plugin manager methods `calculate_checkout_line_total`, `calculate_checkout_line_unit_price` - #9526 by @fowczarek, @mateuszgrzyb, @stnatic

### Saleor Apps

- Add GraphQL subscription support for synchronous webhook events - #9763 by @jakubkuc
- Add support for the CUSTOMER\_\* app mount points (#10163) by @krzysztofwolski
- Add permission group webhooks: `PERMISSION_GROUP_CREATED`, `PERMISSION_GROUP_UPDATED`, `PERMISSION_GROUP_DELETED` - #10214 by @SzymJ
- Add `ACCOUNT_ACTIVATED` and `ACCOUNT_DEACTIVATED` events - #10136 by @tomaszszymanski129
- Allow apps to query data protected by MANAGE_STAFF permission (#10103) (4eb93d3f5)
- Fix returning sale's GraphQL ID in the `SALE_TOGGLE` payload (#10227) (0625c43bf)
- Add descriptions to async webhooks event types (#10250) (7a906bf7f)

### GraphQL API

- Add `CHECKOUT_CALCULATE_TAXES` and `ORDER_CALCULATE_TAXES` to `WebhookEventTypeSyncEnum` #9526 by @fowczarek, @mateuszgrzyb, @stnatic
- Add `forceNewLine` flag to lines input in `CheckoutLinesAdd`, `CheckoutCreate`, `DraftOrderCreate`, `OrderCreate`, `OrderLinesCreate` mutations to support same variant in multiple lines - #10095 by @SzymJ
- Add `VoucherFilter.ids` filter - #10157 by @Jakubkuc
- Add API to display shippable countries for a channel - #10111 by @korycins
- Improve filters' descriptions - #10240 by @dekoza
- Add query for transaction item and extend transaction item type with order (#10154) (b19423a86)

### Plugins

- Add a new method to plugin manager: `get_taxes_for_checkout`, `get_taxes_for_order` - #9526 by @fowczarek, @mateuszgrzyb, @stnatic
- Allow promoting customer users to staff (#10115) (2d56af4e3)
- Allow values of different attributes to share the same slug (#10138) (834d9500b)
- Fix payment status for orders with total 0 (#10147) (ec2c9a820)
- Fix failed event delivery request headers (#10108) (d1b652115)
- Fix create_fake_user ID generation (#10186) (86e2c69a9)
- Fix returning values in JSONString scalar (#10124) (248d2b604)
- Fix problem with updating draft order with active Avalara (#10183) (af270b8c9)
- Make API not strip query params from redirect URL (#10116) (75176e568)
- Update method for setting filter descriptions (#10240) (65643ec7c)
- Add expires option to CELERY_BEAT_SCHEDULE (#10205) (c6c5e46bd)
- Recalculate order prices on marking as paid mutations (#10260) (4e45b83e7)
- Fix triggering `ORDER_CANCELED` event at the end of transaction (#10242) (d9eecb2ca)
- Fix post-migrate called for each app module (#10252) (60205eb56)
- Only handle known URLs (disable appending slash to URLs automatically) - #10290 by @patrys

### Other changes

- Add synchronous tax calculation via webhooks - #9526 by @fowczarek, @mateuszgrzyb, @stnatic
- Allow values of different attributes to share the same slug - #10138 by @IKarbowiak
- Add query for transaction item and extend transaction item type with order - #10154 by @IKarbowiak
- Populate the initial database with default warehouse, channel, category, and product type - #10244 by @jakubkuc
- Fix inconsistent beat scheduling and compatibility with DB scheduler - #10185 by @NyanKiyoshi<br/>
  This fixes the following bugs:
  - `tick()` could decide to never schedule anything else than `send-sale-toggle-notifications` if `send-sale-toggle-notifications` doesn't return `is_due = False` (stuck forever until beat restart or a `is_due = True`)
  - `tick()` was sometimes scheduling other schedulers such as observability to be run every 5m instead of every 20s
  - `is_due()` from `send-sale-toggle-notifications` was being invoked every 5s on django-celery-beat instead of every 60s
  - `send-sale-toggle-notifications` would crash on django-celery-beat with `Cannot convert schedule type <saleor.core.schedules.sale_webhook_schedule object at 0x7fabfdaacb20> to model`
    Usage:
  - Database backend: `celery --app saleor.celeryconf:app beat --scheduler saleor.schedulers.schedulers.DatabaseScheduler`
  - Shelve backend: `celery --app saleor.celeryconf:app beat --scheduler saleor.schedulers.schedulers.PersistentScheduler`
- Fix problem with updating draft order with active Avalara - #10183 by @IKarbowiak
- Fix stock validation and allocation for order with local collection point - #10218 by @IKarbowiak
- Fix stock allocation for order with global collection point - #10225 by @IKarbowiak
- Fix assigning an email address that does not belong to an existing user to draft order (#10320) (97129cf0c)
- Fix gift cards automatic fulfillment (#10325) (6a528259e)

# 3.5.4 [Unreleased]

- Fix ORM crash when generating hundreds of search vector in SQL - #10261 by @NyanKiyoshi
- Fix "stack depth limit exceeded" crash when generating thousands of search vector in SQL - #10279 by @NyanKiyoshi

# 3.5.3 [Released]

- Use custom search vector in order search - #10247 by @fowczarek
- Optimize filtering attributes by dates - #10199 by @tomaszszymanski129

# 3.5.2 [Released]

- Fix stock allocation for order with global collection point - #10225 by @IKarbowiak
- Fix stock validation and allocation for order with local collection point - #10218 @IKarbowiak
- Fix returning GraphQL IDs in the `SALE_TOGGLE` webhook - #10227 by @IKarbowiak

# 3.5.1 [Released]

- Fix inconsistent beat scheduling and compatibility with db scheduler - #10185 by @NyanKiyoshi<br/>
  This fixes the following bugs:

  - `tick()` could decide to never schedule anything else than `send-sale-toggle-notifications` if `send-sale-toggle-notifications` doesn't return `is_due = False` (stuck forever until beat restart or a `is_due = True`)
  - `tick()` was sometimes scheduling other schedulers such as observability to be ran every 5m instead of every 20s
  - `is_due()` from `send-sale-toggle-notifications` was being invoked every 5s on django-celery-beat instead of every 60s
  - `send-sale-toggle-notifications` would crash on django-celery-beat with `Cannot convert schedule type <saleor.core.schedules.sale_webhook_schedule object at 0x7fabfdaacb20> to model`

  Usage:

  - Database backend: `celery --app saleor.celeryconf:app beat --scheduler saleor.schedulers.schedulers.DatabaseScheduler`
  - Shelve backend: `celery --app saleor.celeryconf:app beat --scheduler saleor.schedulers.schedulers.PersistentScheduler`

- Fix problem with updating draft order with active avalara - #10183 by @IKarbowiak
- Fix stock validation and allocation for order with local collection point - #10218 by @IKarbowiak
- Fix stock allocation for order with global collection point - #10225 by @IKarbowiak

# 3.5.0

### GraphQL API

- Allow skipping address validation for checkout mutations (#10084) (7de33b145)
- Add `OrderFilter.numbers` filter - #9967 by @SzymJ
- Expose manifest in the `App` type (#10055) (f0f944066)
- Deprecate `configurationUrl` and `dataPrivacy` fields in apps (#10046) (68bd7c8a2)
- Fix `ProductVariant.created` resolver (#10072) (6c77053a9)
- Add `schemaVersion` field to `Shop` type. #11275 by @zedzior

### Saleor Apps

- Add webhooks `PAGE_TYPE_CREATED`, `PAGE_TYPE_UPDATED` and `PAGE_TYPE_DELETED` - #9859 by @SzymJ
- Add webhooks `ADDRESS_CREATED`, `ADDRESS_UPDATED` and `ADDRESS_DELETED` - #9860 by @SzymJ
- Add webhooks `STAFF_CREATED`, `STAFF_UPDATED` and `STAFF_DELETED` - #9949 by @SzymJ
- Add webhooks `ATTRIBUTE_CREATED`, `ATTRIBUTE_UPDATED` and `ATTRIBUTE_DELETED` - #9991 by @SzymJ
- Add webhooks `ATTRIBUTE_VALUE_CREATED`, `ATTRIBUTE_VALUE_UPDATED` and `ATTRIBUTE_VALUE_DELETED` - #10035 by @SzymJ
- Add webhook `CUSTOMER_DELETED` - #10060 by @SzymJ
- Add webhook for starting and ending sales - #10110 by @IKarbowiak
- Fix returning errors in subscription webhooks payloads - #9905 by @SzymJ
- Build JWT signature when secret key is an empty string (#10139) (c47de896c)
- Use JWS to sign webhooks with secretKey instead of obscure signature (ac065cdce)
- Sign webhook payload using RS256 and private key used JWT infrastructure (#9977) (df7c7d4e8)
- Unquote secret access when calling SQS (#10076) (3ac9714b5)

### Performance

- Add payment transactions data loader (#9940) (799a9f1c9)
- Optimize 0139_fulfil_orderline_token_old_id_created_at migration (#9935) (63073a86b)

### Other changes

- Introduce plain text attribute - #9907 by @IKarbowiak
- Add `metadata` fields to `OrderLine` and `CheckoutLine` models - #10040 by @SzymJ
- Add full-text search for Orders (#9937) (61aa89f06)
- Stop auto-assigning default addresses to checkout - #9933 by @SzymJ
- Fix inaccurate tax calculations - #9799 by @IKarbowiak
- Fix incorrect default value used in `PaymentInput.storePaymentMethod` - #9943 by @korycins
- Improve checkout total base calculations - #10048 by @IKarbowiak
- Improve click & collect and stock allocation - #10043 by @IKarbowiak
- Fix product media reordering (#10118) (de8a1847f)
- Add custom SearchVector class (#10109) (bf74f5efb)
- Improve checkout total base calculations (527b67f9b)
- Fix invoice download URL in send-invoice email (#10014) (667837a09)
- Fix invalid undiscounted total on order line (22ccacb59)
- Fix Avalara for free shipping (#9973) (90c076e33)
- Fix Avalara when voucher with `apply_once_per_order` settings is used (#9959) (fad5cdf46)
- Use Saleor's custom UvicornWorker to avoid lifespan warnings (#9915) (9090814b9)
- Add Azure blob storage support (#9866) (ceee97e83)

# 3.4.0

### Breaking changes

- Hide private metadata in notification payloads - #9849 by @maarcingebala
  - From now on, the `private_metadata` field in `NOTIFY_USER` webhook payload is deprecated and it will return an empty dictionary. This change also affects `AdminEmailPlugin`, `UserEmailPlugin`, and `SendgridEmailPlugin`.

### Other changes

#### GraphQL API

- Add new fields to `Order` type to show authorize/charge status #9795
  - Add new fields to Order type:
    - `totalAuthorized`
    - `totalCharged`
    - `authorizeStatus`
    - `chargeStatus`
  - Add filters to `Order`:
    - `authorizeStatus`
    - `chargeStatus`
- Add mutations for managing a payment transaction attached to order/checkout. - #9564 by @korycins
  - add fields:
    - `order.transactions`
    - `checkout.transactions`
  - add mutations:
    - `transactionCreate`
    - `transactionUpdate`
    - `transactionRequestAction`
  - add new webhook event:
    - `TRANSACTION_ACTION_REQUEST`
- Unify checkout's ID fields. - #9862 by @korycins
  - Deprecate `checkoutID` and `token` in all Checkout's mutations. Use `id` instead.
  - Deprecate `token` in `checkout` query. Use `id` instead.
- Add `unitPrice`, `undiscountedUnitPrice`, `undiscountedTotalPrice` fields to `CheckoutLine` type - #9821 by @fowczarek
- Fix invalid `ADDED_PRODUCTS` event parameter for `OrderLinesCreate` mutation - #9653 by @IKarbowiak
- Update sorting field descriptions - add info where channel slug is required (#9695) (391743098)
- Fix using enum values in permission descriptions (#9697) (dbb783e1f)
- Change gateway validation in `checkoutPaymentCreate` mutation (#9530) (cf1d49bdc)
- Fix invalid `ADDED_PRODUCTS` event parameter for `OrderLinesCreate` mutation (#9653) (a0d8aa8f1)
- Fix resolver for `Product.created` field (#9737) (0af00cb70)
- Allow fetching by id all order data for new orders (#9728) (71c19c951)
- Provide a reference for the rich text format (#9744) (f2207c408)
- Improve event schema field descriptions - #9880 by @patrys

#### Saleor Apps

- Add menu webhooks: `MENU_CREATED`, `MENU_UPDATED`, `MENU_DELETED`, `MENU_ITEM_CREATED`, `MENU_ITEM_UPDATED`, `MENU_ITEM_DELETED` - #9651 by @SzymJ
- Add voucher webhooks: `VOUCHER_CREATED`, `VOUCHER_UPDATED`, `VOUCHER_DELETED` - #9657 by @SzymJ
- Add app webhooks: `APP_INSTALLED`, `APP_UPDATED`, `APP_DELETED`, `APP_STATUS_CHANGED` - #9698 by @SzymJ
- Add warehouse webhoks: `WAREHOUSE_CREATED`, `WAREHOUSE_UPDATED`, `WAREHOUSE_DELETED` - #9746 by @SzymJ
- Expose order alongside fulfillment in fulfillment-based subscriptions used by webhooks (#9847)
- Fix webhooks payload not having field for `is_published` (#9800) (723f93c50)
- Add support for `ORDER_*` mounting points for Apps (#9694) (cc728ef7e)
- Add missing shipping method data in order and checkout events payloads. (#9692) (dabd1a221)
- Use the human-readable order number in notification payloads (#9863) (f10c5fd5f)

#### Models

- Migrate order discount id from int to UUID - #9729 by @IKarbowiak
  - Changed the order discount `id` from `int` to `UUID`, the old ids still can be used
    for old order discounts.
- Migrate order line id from int to UUID - #9637 by @IKarbowiak
  - Changed the order line `id` from `int` to `UUID`, the old ids still can be used
    for old order lines.
- Migrate checkout line id from int to UUID - #9675 by @IKarbowiak
  - Changed the checkout line `id` from `int` to `UUID`, the old ids still can be used
    for old checkout lines.

#### Performance

- Fix memory consumption of `delete_event_payloads_task` (#9806) (2823edc68)
- Add webhook events dataloader (#9790) (e88eef35e)
- Add dataloader for fulfillment warehouse resolver (#9740) (9d14fadb2)
- Fix order type resolvers performance (#9723) (13b5a95e7)
- Improve warehouse filtering performance (#9622) (a1a7a223b)
- Add dataloader for fulfillment lines (#9707) (68fb4bf4a)

#### Other

- Observability reporter - #9803 by @przlada
- Update sample products set - #9796 by @mirekm
- Fix for sending incorrect prices to Avatax - #9633 by @korycins
- Fix tax-included flag sending to Avatax - #9820
- Fix AttributeError: 'Options' object has no attribute 'Model' in `search_tasks.py` - #9824
- Fix Braintree merchant accounts mismatch error - #9778
- Stricter signatures for resolvers and mutations - #9649

# 3.3.1

- Drop manual calls to emit post_migrate in migrations (#9647) (b32308802)
- Fix search indexing of empty variants (#9640) (31833a717)

# 3.3.0

### Breaking changes

- PREVIEW_FEATURE: replace error code `NOT_FOUND` with `CHECKOUT_NOT_FOUND` for mutation `OrderCreateFromCheckout` - #9569 by @korycins

### Other changes

- Fix filtering product attributes by date range - #9543 by @IKarbowiak
- Fix for raising Permission Denied when anonymous user calls `checkout.customer` field - #9573 by @korycins
- Use fulltext search for products (#9344) (4b6f25964) by @patrys
- Precise timestamps for publication dates - #9581 by @IKarbowiak
  - Change `publicationDate` fields to `publishedAt` date time fields.
    - Types and inputs where `publicationDate` is deprecated and `publishedAt` field should be used instead:
      - `Product`
      - `ProductChannelListing`
      - `CollectionChannelListing`
      - `Page`
      - `PublishableChannelListingInput`
      - `ProductChannelListingAddInput`
      - `PageCreateInput`
      - `PageInput`
  - Change `availableForPurchaseDate` fields to `availableForPurchaseAt` date time field.
    - Deprecate `Product.availableForPurchase` field, the `Product.availableForPurchaseAt` should be used instead.
    - Deprecate `ProductChannelListing.availableForPurchase` field, the `ProductChannelListing.availableForPurchaseAt` should be used instead.
  - Deprecate `publicationDate` on `CollectionInput` and `CollectionCreateInput`.
  - Deprecate `PUBLICATION_DATE` in `CollectionSortField`, the `PUBLISHED_AT` should be used instead.
  - Deprecate `PUBLICATION_DATE` in `PageSortField`, the `PUBLISHED_AT` should be used instead.
  - Add a new column `published at` to export products. The new field should be used instead of `publication_date`.
- Add an alternative API for fetching metadata - #9231 by @patrys
- New webhook events related to gift card changes (#9588) (52adcd10d) by @SzymJ
- New webhook events for changes related to channels (#9570) (e5d78c63e) by @SzymJ
- Tighten the schema types for output fields (#9605) (81418cb4c) by @patrys
- Include permissions in schema descriptions of protected fields (#9428) (f0a988e79) by @maarcingebala
- Update address database (#9585) (1f5e84e4a) by @patrys
- Handle pagination with invalid cursor that is valid base64 (#9521) (3c12a1e95) by @jakubkuc
- Handle all Braintree errors (#9503) (20f21c34a) by @L3str4nge
- Fix `recalculate_order` dismissing weight unit (#9527) (9aea31774)
- Fix filtering product attributes by date range - #9543 by @IKarbowiak
- Fix for raising Permission Denied when anonymous user calls `checkout.customer` field - #9573 by @korycins
- Optimize stock warehouse resolver performance (955489bff) by @tomaszszymanski129
- Improve shipping zone filters performance (#9540) (7841ec536) by @tomaszszymanski129

# 3.2.0

### Breaking changes

- Convert IDs from DB to GraphQL format in all notification payloads (email plugins and the `NOTIFY` webhook)- #9388 by @L3str4nge
- Migrate order id from int to UUID - #9324 by @IKarbowiak
  - Changed the order `id` changed from `int` to `UUID`, the old ids still can be used
    for old orders.
  - Deprecated the `order.token` field, the `order.id` should be used instead.
  - Deprecated the `token` field in order payload, the `id` field should be used
    instead.
- Enable JWT expiration by default - #9483 by @maarcingebala

### Other changes

#### Saleor Apps

- Introduce custom prices - #9393 by @IKarbowiak
  - Add `HANDLE_CHECKOUTS` permission (only for apps)
- Add subscription webhooks (#9394) @jakubkuc
- Add `language_code` field to webhook payload for `Order`, `Checkout` and `Customer` - #9433 by @rafalp
- Refactor app tokens - #9438 by @IKarbowiak
  - Store app tokens hashes instead of plain text.
- Add category webhook events - #9490 by @SzymJ
- Fix access to own resources by App - #9425 by @korycins
- Add `handle_checkouts` permission - #9402 by @korycins
- Return `user_email` or order user's email in order payload `user_email` field (#9419) (c2d248655)
- Mutation `CategoryBulkDelete` now trigger `category_delete` event - #9533 by @SzymJ
- Add webhooks `SHIPPING_PRICE_CREATED`, `SHIPPING_PRICE_UPDATED`, `SHIPPING_PRICE_DELETED`, `SHIPPING_ZONE_CREATED`, `SHIPPING_ZONE_UPDATED`, `SHIPPING_ZONE_DELETED` - #9522 by @SzymJ

#### Plugins

- Add OpenID Connect Plugin - #9406 by @korycins
- Allow plugins to create their custom error code - #9300 by @LeOndaz

#### Other

- Use full-text search for products search API - #9344 by @patrys

- Include required permission in mutations' descriptions - #9363 by @maarcingebala
- Make GraphQL list items non-nullable - #9391 by @maarcingebala
- Port a better schema printer from GraphQL Core 3.x - #9389 by @patrys
- Fix failing `checkoutCustomerAttach` mutation - #9401 by @IKarbowiak
- Add new mutation `orderCreateFromCheckout` - #9343 by @korycins
- Assign missing user to context - #9520 by @korycins
- Add default ordering to order discounts - #9517 by @fowczarek
- Raise formatted error when trying to assign assigned media to variant - #9496 by @L3str4nge
- Update `orderNumber` field in `OrderEvent` type - #9447 by @IKarbowiak
- Do not create `AttributeValues` when values are not provided - #9446 @IKarbowiak
- Add response status code to event delivery attempt - #9456 by @przlada
- Don't rely on counting objects when reindexing - #9442 by @patrys
- Allow filtering attribute values by ids - #9399 by @IKarbowiak
- Fix errors handling for `orderFulfillApprove` mutation - #9491 by @SzymJ
- Fix shipping methods caching - #9472 by @tomaszszymanski129
- Fix payment flow - #9504 by @IKarbowiak
- Fix etting external methods did not throw an error when that method didn't exist - #9498 by @SethThoburn
- Reduce placeholder image size - #9484 by @jbergstroem
- Improve menus filtering performance - #9539 by @tomaszszymanski129
- Remove EventDeliveries without webhooks and make webhook field non-nullable - #9507 by @jakubkuc
- Improve discount filters performance - #9541 by @tomaszszymanski129
- Change webhooks to be called on commit in atomic transactions - #9532 by @jakubkuc
- Drop distinct and icontains in favor of ilike in apps filtering - #9534 by @tomaszszymanski129
- Refactor csv filters to improve performance - #9535 by @tomaszszymanski129
- Improve attributes filters performance - #9542 by @tomaszszymanski129
- Rename models fields from created to created_at - #9537 by @IKarbowiak

# 3.1.10

- Migration dependencies fix - #9590 by @SzymJ

# 3.1.9

- Use ordering by PK in `queryset_in_batches` (#9493) (4e49c52d2)

# 3.1.8

- Fix shipping methods caching (#9472) (0361f40)
- Fix logging of excessive logger informations (#9441) (d1c5d26)

# 3.1.7

- Handle `ValidationError` in metadata mutations (#9380) (75deaf6ea)
- Fix order and checkout payload serializers (#9369) (8219b6e9b)
- Fix filtering products ordered by collection (#9285) (57aed02a2)
- Cast `shipping_method_id` to int (#9364) (8d0584710)
- Catch "update_fields did not affect any rows" errors and return response with message (#9225) (29c7644fc)
- Fix "str object has no attribute input type" error (#9345) (34c64b5ee)
- Fix `graphene-django` middleware imports (#9360) (2af1cc55d)
- Fix preorders to update stock `quantity_allocated` (#9308) (8cf83df81)
- Do not drop attribute value files when value is deleted (#9320) (57b2888bf)
- Always cast database ID to int in data loader (#9340) (dbc5ec3e3)
- Fix removing references when user removes the referenced object (#9162) (68b33d95a)
- Pass correct list of order lines to `order_added_products_event` (#9286) (db3550f64)
- Fix flaky order payload serializer test (#9387) (d73bd6f9d)

# 3.1.6

- Fix unhandled GraphQL errors after removing `graphene-django` (#9398) (4090e6f2a)

# 3.1.5

- Fix checkout payload (#9333) (61b928e33)
- Revert "3.1 Add checking if given attributes are variant attributes in ProductVariantCreate mutation (#9134)" (#9334) (dfee09db3)

# 3.1.4

- Add `CREATED_AT` and `LAST_MODIFIED_AT` sorting to some GraphQL fields - #9245 by @rafalp
  - Added `LAST_MODIFIED_AT` sort option to `ExportFileSortingInput`
  - Added `CREATED_AT` and `LAST_MODIFIED_AT` sort options to `OrderSortingInput` type
  - Added `LAST_MODIFIED_AT` and `PUBLISHED_AT` sort options to `ProductOrder` type
  - Added `CREATED_AT` and `LAST_MODIFIED_AT` sort options to `SaleSortingInput` type
  - Added `CREATED_AT` and `LAST_MODIFIED_AT` sort options to `UserSortingInput` type
  - Added `ProductVariantSortingInput` type with `LAST_MODIFIED_AT` sort option
  - Deprecated `UPDATED_AT` sort option on `ExportFileSortingInput`
  - Deprecated `LAST_MODIFIED` and `PUBLICATION_DATE` sort options on `ProductOrder` type
  - Deprecated `CREATION_DATE` sort option on `OrderSortingInput` type
- Fix sending empty emails (#9317) (3e8503d8a)
- Add checking if given attributes are variant attributes in ProductVariantCreate mutation (#9134) (409ca7d23)
- Add command to update search indexes (#9315) (fdd81bbfe)
- Upgrade required Node and NPM versions used by release-it tool (#9293) (3f96a9c30)
- Update link to community pages (#9291) (2d96f5c60)
- General cleanup (#9282) (78f59c6a3)
- Fix `countries` resolver performance (#9318) (dc58ef2c4)
- Fix multiple refunds in NP Atobarai - #9222
- Fix dataloaders, filter out productmedia to be removed (#9299) (825ec3cad)
- Fix migration issue between 3.0 and main (#9323) (fec80cd63)
- Drop wishlist models (#9313) (7c9576925)

# 3.1.3

- Add command to update search indexes (#9315) (6be8461c0)
- Fix countries resolver performance (#9318) (e177f3957)

# 3.1.2

### Breaking changes

- Require `MANAGE_ORDERS` permission in `User.orders` query (#9128) (521dfd639)
  - only staff with `manage orders` and can fetch customer orders
  - the customer can fetch his own orders, except drafts

### Other changes

- Fix failing `on_failure` export tasks method (#9160) (efab6db9d)
- Fix mutations breaks on partially invalid IDs (#9227) (e3b6df2eb)
- Fix voucher migrations (#9249) (3c565ba0c)
- List the missing permissions where possible (#9250) (f8df1aa0d)
- Invalidate stocks dataloader (#9188) (e2366a5e6)
- Override `graphene.JSONString` to have more meaningful message in error message (#9171) (2a0c5a71a)
- Small schema fixes (#9224) (932e64808)
- Support Braintree subaccounts (#9191) (035bf705c)
- Split checkout mutations into separate files (#9266) (1d37b0aa3)

# 3.1.1

- Drop product channel listings when removing last available variant (#9232) (b92d3b686)
- Handle product media deletion in a Celery task (#9187) (2b10fc236)
- Filter Customer/Order/Sale/Product/ProductVariant by datetime of last modification (#9137) (55a845c7b)
- Add support for hiding plugins (#9219) (bc9405307)
- Fix missing update of payment methods when using stored payment method (#9158) (ee4bf520b)
- Fix invalid paths in VCR cassettes (#9236) (f6c268d2e)
- Fix Razorpay comment to be inline with code (#9238) (de417af24)
- Remove `graphene-federation` dependency (#9184) (dd43364f7)

# 3.1.0

### Breaking changes

#### Plugins

- Don't run plugins when calculating checkout's total price for available shipping methods resolution - #9121 by @rafalp
  - Use either net or gross price depending on store configuration.

### Other changes

#### Saleor Apps

- Add API for webhook payloads and deliveries - #8227 by @jakubkuc
- Extend app by `AppExtension` - #7701 by @korycins
- Add webhooks for stock changes: `PRODUCT_VARIANT_OUT_OF_STOCK` and `PRODUCT_VARIANT_BACK_IN_STOCK` - #7590 by @mstrumeck
- Add `COLLECTION_CREATED`, `COLLECTION_UPDATED`, `COLLECTION_DELETED` events and webhooks - #8974 by @rafalp
- Add draft orders webhooks by @jakubkuc
- Add support for providing shipping methods by Saleor Apps - #7975 by @bogdal:
  - Add `SHIPPING_LIST_METHODS_FOR_CHECKOUT` sync webhook
- Add sales webhooks - #8157 @kuchichan
- Allow fetching unpublished pages by apps with manage pages permission - #9181 by @IKarbowiak

#### Metadata

- Add ability to use metadata mutations with tokens as an identifier for orders and checkouts - #8426 by @IKarbowiak

#### Attributes

- Introduce swatch attributes - #7261 by @IKarbowiak
- Add `variant_selection` to `ProductAttributeAssign` operations - #8235 by @kuchichan
- Refactor attributes validation - #8905 by @IKarbowiak
  - in create mutations: require all required attributes
  - in update mutations: do not require providing any attributes; when any attribute is given, validate provided values.

#### Other features and changes

- Add gift cards - #7827 by @IKarbowiak, @tomaszszymanski129
- Add Click & Collect - #7673 by @kuchichan
- Add fulfillment confirmation - #7675 by @tomaszszymanski129
- Make SKU an optional field on `ProductVariant` - #7633 by @rafalp
- Possibility to pass metadata in input of `checkoutPaymentCreate` - #8076 by @mateuszgrzyb
- Add `ExternalNotificationTrigger` mutation - #7821 by @mstrumeck
- Extend `accountRegister` mutation to consume first & last name - #8184 by @piotrgrundas
- Introduce sales/vouchers per product variant - #8064 by @kuchichan
- Batch loads in queries for Apollo Federation - #8273 by @rafalp
- Reserve stocks for checkouts - #7589 by @rafalp
- Add query complexity limit to GraphQL API - #8526 by @rafalp
- Add `quantity_limit_per_customer` field to ProductVariant #8405 by @kuchichan
- Make collections names non-unique - #8986 by @rafalp
- Add validation of unavailable products in the checkout. Mutations: `CheckoutShippingMethodUpdate`,
  `CheckoutAddPromoCode`, `CheckoutPaymentCreate` will raise a ValidationError when product in the checkout is
  unavailable - #8978 by @IKarbowiak
- Add `withChoices` flag for Attribute type - #7733 by @dexon44
- Update required permissions for attribute options - #9204 by @IKarbowiak
  - Product attribute options can be fetched by requestors with manage product types and attributes permission.
  - Page attribute options can be fetched by requestors with manage page types and attributes permission.
- Deprecate interface field `PaymentData.reuse_source` - #7988 by @mateuszgrzyb
- Deprecate `setup_future_usage` from `checkoutComplete.paymentData` input - will be removed in Saleor 4.0 - #7994 by @mateuszgrzyb
- Fix shipping address issue in `availableCollectionPoints` resolver for checkout - #8143 by @kuchichan
- Fix cursor-based pagination in products search - #8011 by @rafalp
- Fix crash when querying external shipping methods `translation` field - #8971 by @rafalp
- Fix crash when too long translation strings were passed to `translate` mutations - #8942 by @rafalp
- Raise ValidationError in `CheckoutAddPromoCode`, `CheckoutPaymentCreate` when product in the checkout is
  unavailable - #8978 by @IKarbowiak
- Remove `graphene-django` dependency - #9170 by @rafalp
- Fix disabled warehouses appearing as valid click and collect points when checkout contains only preorders - #9052 by @rafalp
- Fix failing `on_failure` export tasks method - #9160 by @IKarbowiak

# 3.0.0

### Breaking changes

#### Behavior

- Add multichannel - #6242 by @fowczarek @d-wysocki
- Add email interface as a plugin - #6301 by @korycins
- Add unconfirmed order editing - #6829 by @tomaszszymanski129
  - Removed mutations for draft order lines manipulation: `draftOrderLinesCreate`, `draftOrderLineDelete`, `draftOrderLineUpdate`
  - Added instead: `orderLinesCreate`, `orderLineDelete`, `orderLineUpdate` mutations instead.
  - Order events enums `DRAFT_ADDED_PRODUCTS` and `DRAFT_REMOVED_PRODUCTS` are now `ADDED_PRODUCTS` and `REMOVED_PRODUCTS`
- Remove resolving users location from GeoIP; drop `PaymentInput.billingAddress` input field - #6784 by @maarcingebala
- Always create new checkout in `checkoutCreate` mutation - #7318 by @IKarbowiak
  - deprecate `created` return field on `checkoutCreate` mutation
- Return empty values list for attribute without choices - #7394 by @fowczarek
  - `values` for attributes without choices from now are empty list.
  - attributes with choices - `DROPDOWN` and `MULTISELECT`
  - attributes without choices - `FILE`, `REFERENCE`, `NUMERIC` and `RICH_TEXT`
- Unify checkout identifier in checkout mutations and queries - #7511 by @IKarbowiak
- Propagate sale and voucher discounts over specific lines - #8793 by @korycins
  - Use a new interface for response received from plugins/pluginManager. Methods `calculate_checkout_line_unit_price`
    and `calculate_checkout_line_total` returns `TaxedPricesData` instead of `TaxedMoney`.
- Attach sale discount info to the line when adding variant to order - #8821 by @IKarbowiak
  - Use a new interface for the response received from plugins/pluginManager.
    Methods `calculate_order_line_unit` and `calculate_order_line_total` returns
    `OrderTaxedPricesData` instead of `TaxedMoney`.
  - Rename checkout interfaces: `CheckoutTaxedPricesData` instead of `TaxedPricesData`
    and `CheckoutPricesData` instead of `PricesData`
- Sign JWT tokens with RS256 instead of HS256 - #7990 by @korycins
- Add support for filtering available shipping methods by Saleor Apps - #8399 by @kczan, @stnatic
  - Introduce `ShippingMethodData` interface as a root object type for ShippingMethod object
- Limit number of user addresses - #9173 by @IKarbowiak

#### GraphQL Schema

- Drop deprecated meta mutations - #6422 by @maarcingebala
- Drop deprecated service accounts and webhooks API - #6431 by @maarcingebala
- Drop deprecated fields from the `ProductVariant` type: `quantity`, `quantityAllocated`, `stockQuantity`, `isAvailable` - #6436 by @maarcingebala
- Drop authorization keys API - #6631 by @maarcingebala
- Drop `type` field from `AttributeValue` type - #6710 by @IKarbowiak
- Drop deprecated `taxRate` field from `ProductType` - #6795 by @d-wysocki
- Drop deprecated queries and mutations - #7199 by @IKarbowiak
  - drop `url` field from `Category` type
  - drop `url` field from `Category` type
  - drop `url` field from `Product` type
  - drop `localized` fild from `Money` type
  - drop `permissions` field from `User` type
  - drop `navigation` field from `Shop` type
  - drop `isActive` from `AppInput`
  - drop `value` from `AttributeInput`
  - drop `customerId` from `checkoutCustomerAttach`
  - drop `stockAvailability` argument from `products` query
  - drop `created` and `status` arguments from `orders` query
  - drop `created` argument from `draftOrders` query
  - drop `productType` from `ProductFilter`
  - deprecate specific error fields `<TypeName>Errors`, typed `errors` fields and remove deprecation
- Drop top-level `checkoutLine` query from the schema with related resolver, use `checkout` query instead - #7623 by @dexon44
- Change error class in `CollectionBulkDelete` to `CollectionErrors` - #7061 by @d-wysocki
- Make quantity field on `StockInput` required - #7082 by @IKarbowiak
- Add description to shipping method - #7116 by @IKarbowiak
  - `ShippingMethod` was extended with `description` field.
  - `ShippingPriceInput` was extended with `description` field
  - Extended `shippingPriceUpdate`, `shippingPriceCreate` mutation to add/edit description
  - Input field in `shippingPriceTranslate` changed to `ShippingPriceTranslationInput`
- Split `ShippingMethod` into `ShippingMethod` and `ShippingMethodType` (#8399):
  - `ShippingMethod` is used to represent methods offered for checkouts and orders
  - `ShippingMethodType` is used to manage shipping method configurations in Saleor
  - Deprecate `availableShippingMethods` on `Order` and `Checkout`. Use `shippingMethods` and refer to the `active` field instead

#### Saleor Apps

- Drop `CHECKOUT_QUANTITY_CHANGED` webhook - #6797 by @d-wysocki
- Change the payload of the order webhook to handle discounts list - #6874 by @korycins:
  - added fields: `Order.discounts`, `OrderLine.unit_discount_amount`, `OrderLine.unit_discount_type`, `OrderLine.unit_discount_reason`,
  - removed fields: `Order.discount_amount`, `Order.discount_name`, `Order.translated_discount_name`
- Remove triggering a webhook event `PRODUCT_UPDATED` when calling `ProductVariantCreate` mutation. Use `PRODUCT_VARIANT_CREATED` instead - #6963 by @piotrgrundas
- Make `order` property of invoice webhook payload contain order instead of order lines - #7081 by @pdblaszczyk
  - Affected webhook events: `INVOICE_REQUESTED`, `INVOICE_SENT`, `INVOICE_DELETED`
- Added `CHECKOUT_FILTER_SHIPPING_METHODS`, `ORDER_FILTER_SHIPPING_METHODS` sync webhooks - #8399 by @kczan, @stnatic

#### Plugins

- Drop `apply_taxes_to_shipping_price_range` plugin hook - #6746 by @maarcingebala
- Refactor listing payment gateways - #7050 by @maarcingebala:
  - Breaking changes in plugin methods: removed `get_payment_gateway` and `get_payment_gateway_for_checkout`; instead `get_payment_gateways` was added.
- Improve checkout performance - introduce `CheckoutInfo` data class - #6958 by @IKarbowiak;
  - Introduced changes in plugin methods definitions in the following methods, the `checkout` parameter changed to `checkout_info`:
    - `calculate_checkout_total`
    - `calculate_checkout_subtotal`
    - `calculate_checkout_shipping`
    - `get_checkout_shipping_tax_rate`
    - `calculate_checkout_line_total`
    - `calculate_checkout_line_unit_price`
    - `get_checkout_line_tax_rate`
    - `preprocess_order_creation`
  - `preprocess_order_creation` was extend with `lines_info` parameter
- Fix Avalara caching - #7036 by @fowczarek:
  - Introduced changes in plugin methods definitions:
    - `calculate_checkout_line_total` was extended with `lines` parameter
    - `calculate_checkout_line_unit_price` was extended with `lines` parameter
    - `get_checkout_line_tax_rate` was extended with `lines` parameter
  - To get proper taxes we should always send the whole checkout to Avalara.
- Extend plugins manager to configure plugins for each plugins - #7198 by @korycins:
  - Introduce changes in API:
    - `paymentInitialize` - add `channel` parameter. Optional when only one channel exists.
    - `pluginUpdate` - add `channel` parameter.
    - `availablePaymentGateways` - add `channel` parameter.
    - `storedPaymentSources` - add `channel` parameter.
    - `requestPasswordReset` - add `channel` parameter.
    - `requestEmailChange` - add `channel` parameter.
    - `confirmEmailChange` - add `channel` parameter.
    - `accountRequestDeletion` - add `channel` parameter.
    - change structure of type `Plugin`:
      - add `globalConfiguration` field for storing configuration when a plugin is globally configured
      - add `channelConfigurations` field for storing plugin configuration for each channel
      - removed `configuration` field, use `globalConfiguration` and `channelConfigurations` instead
    - change structure of input `PluginFilterInput`:
      - add `statusInChannels` field
      - add `type` field
      - removed `active` field. Use `statusInChannels` instead
  - Change plugin webhook endpoint - #7332 by @korycins.
    - Use /plugins/channel/<channel_slug>/<plugin_id> for plugins with channel configuration
    - Use /plugins/global/<plugin_id> for plugins with global configuration
    - Remove /plugin/<plugin_id> endpoint
- Fix doubling price in checkout for products without tax - #7056 by @IKarbowiak:
  - Introduce changes in plugins method:
    - `calculate_checkout_subtotal` has been dropped from plugins;
    - for correct subtotal calculation, `calculate_checkout_line_total` must be set (manager method for calculating checkout subtotal uses `calculate_checkout_line_total` method)
- Deprecated Stripe plugin - will be removed in Saleor 4.0
  - rename `StripeGatewayPlugin` to `DeprecatedStripeGatewayPlugin`.
  - introduce new `StripeGatewayPlugin` plugin.

### Other changes

#### Features

- Migrate from Draft.js to Editor.js format - #6430, #6456 by @IKarbowiak
- Allow using `Bearer` as an authorization prefix - #6996 by @korycins
- Add product rating - #6284 by @korycins
- Add order confirmation - #6498 by @tomaszszymanski12
- Extend Vatlayer functionalities - #7101 by @korycins:
  - Allow users to enter a list of exceptions (country ISO codes) that will use the source country rather than the destination country for tax purposes.
  - Allow users to enter a list of countries for which no VAT will be added.
- Extend order with origin and original order values - #7326 by @IKarbowiak
- Allow impersonating user by an app/staff - #7754 by @korycins:
  - Add `customerId` to `checkoutCustomerAttach` mutation
  - Add new permission `IMPERSONATE_USER`
- Add possibility to apply a discount to order/order line with status `DRAFT` - #6930 by @korycins
- Implement database read replicas - #8516, #8751 by @fowczarek
- Propagate sale and voucher discounts over specific lines - #8793 by @korycins
  - The created order lines from checkout will now have fulfilled all undiscounted fields with a default price value
    (without any discounts).
  - Order line will now include a voucher discount (in the case when the voucher is for specific products or have a
    flag apply_once_per_order). In that case, `Order.discounts` will not have a relation to `OrderDiscount` object.
  - Webhook payload for `OrderLine` will now include two new fields, `sale_id` (graphql ID of applied sale) and
    `voucher_code` (code of the valid voucher applied to this line).
  - When any sale or voucher discount was applied, `line.discount_reason` will be fulfilled.
  - New interface for handling more data for prices: `PricesData` and `TaxedPricesData` used in checkout calculations
    and in plugins/pluginManager.
- Attach sale discount info to the line when adding variant to order - #8821 by @IKarbowiak
  - Rename checkout interfaces: `CheckoutTaxedPricesData` instead of `TaxedPricesData`
    and `CheckoutPricesData` instead of `PricesData`
  - New interface for handling more data for prices: `OrderTaxedPricesData` used in plugins/pluginManager.
- Add uploading video URLs to product gallery - #6838 by @GrzegorzDerdak
- Add generic `FileUpload` mutation - #6470 by @IKarbowiak

#### Metadata

- Allow passing metadata to `accountRegister` mutation - #7152 by @piotrgrundas
- Copy metadata fields when creating reissue - #7358 by @IKarbowiak
- Add metadata to shipping zones and shipping methods - #6340 by @maarcingebala
- Add metadata to menu and menu item - #6648 by @tomaszszymanski129
- Add metadata to warehouse - #6727 by @d-wysocki
- Added support for querying objects by metadata fields - #6683 by @LeOndaz, #7421 by @korycins
- Change metadata mutations to use token for order and checkout as an identifier - #8542 by @IKarbowiak
  - After changes, using the order `id` for changing order metadata is deprecated

#### Attributes

- Add rich text attribute input - #7059 by @piotrgrundas
- Support setting value for AttributeValue mutations - #7037 by @piotrgrundas
- Add boolean attributes - #7454 by @piotrgrundas
- Add date & date time attributes - #7500 by @piotrgrundas
- Add file attributes - #6568 by @IKarbowiak
- Add page reference attributes - #6624 by @IKarbowiak
- Add product reference attributes - #6711 by @IKarbowiak
- Add numeric attributes - #6790 by @IKarbowiak
- Add `withChoices` flag for Attribute type - #7733 by @CossackDex
- Return empty results when filtering by non-existing attribute - #7025 by @maarcingebala
- Add Page Types - #6261 by @IKarbowiak

#### Plugins

- Add interface for integrating the auth plugins - #6799 by @korycins
- Add Sendgrid plugin - #6793 by @korycins
- Trigger `checkout_updated` plugin method for checkout metadata mutations - #7392 by @maarcingebala

#### Saleor Apps

- Add synchronous payment webhooks - #7044 by @maarcingebala
- Add `CUSTOMER_UPDATED` webhook, add addresses field to customer `CUSTOMER_CREATED` webhook - #6898 by @piotrgrundas
- Add `PRODUCT_VARIANT_CREATED`, `PRODUCT_VARIANT_UPDATED`, `PRODUCT_VARIANT_DELETED` webhooks, fix attributes field for `PRODUCT_CREATED`, `PRODUCT_UPDATED` webhooks - #6963 by @piotrgrundas
- Trigger `PRODUCT_UPDATED` webhook for collections and categories mutations - #7051 by @d-wysocki
- Extend order webhook payload with fulfillment fields - #7364, #7347 by @korycins
  - fulfillments extended with:
    - `total_refund_amount`
    - `shipping_refund_amount`
    - `lines`
  - fulfillment lines extended with:
    - `total_price_net_amount`
    - `total_price_gross_amount`
    - `undiscounted_unit_price_net`
    - `undiscounted_unit_price_gross`
    - `unit_price_net`
- Extend order payload with undiscounted prices and add psp_reference to payment model - #7339 by @IKarbowiak
  - order payload extended with the following fields:
    - `undiscounted_total_net_amount`
    - `undiscounted_total_gross_amount`
    - `psp_reference` on `payment`
  - order lines extended with:
    - `undiscounted_unit_price_net_amount`
    - `undiscounted_unit_price_gross_amount`
    - `undiscounted_total_price_net_amount`
    - `undiscounted_total_price_gross_amount`
- Add `product_id`, `product_variant_id`, `attribute_id` and `page_id` when it is possible for `AttributeValue` translations webhook - #7783 by @fowczarek
- Add draft orders webhooks - #8102 by @jakubkuc
- Add page webhooks: `PAGE_CREATED`, `PAGE_UPDATED` and `PAGE_DELETED` - #6787 by @d-wysocki
- Add `PRODUCT_DELETED` webhook - #6794 by @d-wysocki
- Add `page_type_id` in translations webhook - #7825 by @fowczarek
- Fix failing account mutations for app - #7569 by @IKarbowiak
- Add app support for events - #7622 by @IKarbowiak
- Fix creating translations with app - #6804 by @krzysztofwolski
- Change the `app` query to return info about the currently authenticated app - #6928 by @d-wysocki
- Mark `X-` headers as deprecated and add headers without prefix. All deprecated headers will be removed in Saleor 4.0 - #8179 by @L3str4nge
  - X-Saleor-Event -> Saleor-Event
  - X-Saleor-Domain -> Saleor-Domain
  - X-Saleor-Signature -> Saleor-Signature
  - X-Saleor-HMAC-SHA256 -> Saleor-HMAC-SHA256

#### Other changes

- Add query contains only schema validation - #6827 by @fowczarek
- Add introspection caching - #6871 by @fowczarek
- Fix Sentry reporting - #6902 by @fowczarek
- Deprecate API fields `Order.discount`, `Order.discountName`, `Order.translatedDiscountName` - #6874 by @korycins
- Fix argument validation in page resolver - #6960 by @fowczarek
- Drop `data` field from checkout line model - #6961 by @fowczarek
- Fix `totalCount` on connection resolver without `first` or `last` - #6975 by @fowczarek
- Fix variant resolver on `DigitalContent` - #6983 by @fowczarek
- Fix resolver by id and slug for product and product variant - #6985 by @d-wysocki
- Add optional support for reporting resource limits via a stub field in `shop` - #6967 by @NyanKiyoshi
- Update checkout quantity when checkout lines are deleted - #7002 by @IKarbowiak
- Fix available shipping methods - return also weight methods without weight limits - #7021 by @IKarbowiak
- Validate discount value for percentage vouchers and sales - #7033 by @d-wysocki
- Add field `languageCode` to types: `AccountInput`, `AccountRegisterInput`, `CheckoutCreateInput`, `CustomerInput`, `Order`, `User`. Add field `languageCodeEnum` to `Order` type. Add new mutation `CheckoutLanguageCodeUpdate`. Deprecate field `Order.languageCode`. - #6609 by @korycins
- Extend `Transaction` type with gateway response and `Payment` type with filter - #7062 by @IKarbowiak
- Fix invalid tax rates for lines - #7058 by @IKarbowiak
- Allow seeing unconfirmed orders - #7072 by @IKarbowiak
- Raise `GraphQLError` when too big integer value is provided - #7076 by @IKarbowiak
- Do not update draft order addresses when user is changing - #7088 by @IKarbowiak
- Recalculate draft order when product/variant was deleted - #7085 by @d-wysocki
- Added validation for `DraftOrderCreate` with negative quantity line - #7085 by @d-wysocki
- Remove HTML tags from product `description_plaintext` - #7094 by @d-wysocki
- Fix failing product tasks when instances are removed - #7092 by @IKarbowiak
- Update GraphQL endpoint to only match exactly `/graphql/` without trailing characters - #7117 by @IKarbowiak
- Introduce `traced_resolver` decorator instead of Graphene middleware - #7159 by @tomaszszymanski129
- Fix failing export when exporting attribute without values - #7131 by @IKarbowiak
- Fix incorrect payment data for Klarna - #7150 by @IKarbowiak
- Drop deleted images from storage - #7129 by @IKarbowiak
- Fix export with empty assignment values - #7214 by @IKarbowiak
- Change exported file name - #7222 by @IKarbowiak
- Fix core sorting on related fields - #7195 by @tomaszszymanski129
- Use GraphQL IDs instead of database IDs in export - #7240 by @IKarbowiak
- Fix draft order tax mismatch - #7226 by @IKarbowiak
  - Introduce `calculate_order_line_total` plugin method
- Update core logging for better Celery tasks handling - #7251 by @tomaszszymanski129
- Raise `ValidationError` when refund cannot be performed - #7260 by @IKarbowiak
- Fix customer addresses missing after customer creation - #7327 by @tomaszszymanski129
- Fix invoice generation - #7376 by @tomaszszymanski129
- Allow defining only one field in translations - #7363 by @IKarbowiak
- Allow filtering pages by ids - #7393 by @IKarbowiak
- Fix validate `min_spent` on vouchers to use net or gross value depends on `settings.display_gross_prices` - #7408 by @d-wysocki
- Fix invoice generation - #7376 by tomaszszymanski129
- Add hash to uploading images #7453 by @IKarbowiak
- Add file format validation for uploaded images - #7447 by @IKarbowiak
- Fix attaching params for address form errors - #7485 by @IKarbowiak
- Update draft order validation - #7253 by @IKarbowiak
  - Extend Order type with errors: [OrderError!]! field
  - Create tasks for deleting order lines by deleting products or variants
- Fix doubled checkout total price for one line and zero shipping price - #7532 by @IKarbowiak
- Deprecate nested objects in `TranslatableContent` types - #7522 by @IKarbowiak
- Modify order of auth middleware calls - #7572 by @tomaszszymanski129
- Drop assigning cheapest shipping method in checkout - #7767 by @maarcingebala
- Deprecate `query` argument in `sales` and `vouchers` queries - #7806 by @maarcingebala
- Allow translating objects by translatable content ID - #7803 by @maarcingebala
- Configure a periodic task for removing empty allocations - #7885 by @fowczarek
- Fix missing transaction id in Braintree - #8110 by @fowczarek
- Fix GraphQL federation support - #7771 #8107 by @rafalp
- Fix cursor-based pagination in products search - #8011 #8211 by @rafalp
- Batch loads in queries for Apollo Federation - #8362 by @rafalp
- Add workaround for failing Avatax when line has price 0 - #8610 by @korycins
- Add option to set tax code for shipping in Avatax configuration view - #8596 by @korycins
- Fix Avalara tax fetching from cache - #8647 by @fowczarek
- Fix incorrect stock allocation - #8931 by @IKarbowiak
- Fix incorrect handling of unavailable products in checkout - #8978, #9119 by @IKarbowiak, @korycins
- Add draft orders webhooks - #8102 by @jakubkuc
- Handle `SameSite` cookie attribute in jwt refresh token middleware - #8209 by @jakubkuc
- Fix creating translations with app - #6804 by @krzysztofwolski
- Add possibility to provide external payment ID during the conversion draft order to order - #6320 by @korycins
- Add basic rating for `Products` - #6284 by @korycins
- Add metadata to shipping zones and shipping methods - #6340 by @maarcingebala
- Add Page Types - #6261 by @IKarbowiak
- Migrate draftjs content to editorjs format - #6430 by @IKarbowiak
- Add editorjs sanitizer - #6456 by @IKarbowiak
- Add generic FileUpload mutation - #6470 by @IKarbowiak
- Order confirmation backend - #6498 by @tomaszszymanski129
- Handle `SameSite` cookie attribute in JWT refresh token middleware - #8209 by @jakubkuc
- Add possibility to provide external payment ID during the conversion draft order to order - #6320 by @korycins9
- Fix password reset request - #6351 by @Manfred-Madelaine-pro, Ambroise and Pierre
- Refund products support - #6530 by @korycins
- Add possibility to exclude products from shipping method - #6506 by @korycins
- Add `Shop.availableShippingMethods` query - #6551 by @IKarbowiak
- Add delivery time to shipping method - #6564 by @IKarbowiak
- Shipping zone description - #6653 by @tomaszszymanski129
- Get tax rate from plugins - #6649 by @IKarbowiak
- Added support for querying user by email - #6632 @LeOndaz
- Add order shipping tax rate - #6678 by @IKarbowiak
- Deprecate field `descriptionJSON` from `Product`, `Category`, `Collection` and field `contentJSON` from `Page` - #6692 by @d-wysocki
- Fix products visibility - #6704 by @IKarbowiak
- Fix page `contentJson` field to return JSON - #6832 by @d-wysocki
- Add SearchRank to search product by name and description. New enum added to `ProductOrderField` - `RANK` - which returns results sorted by search rank - #6872 by @d-wysocki
- Allocate stocks for order lines in a bulk way - #6877 by @IKarbowiak
- Deallocate stocks for order lines in a bulk way - #6896 by @IKarbowiak
- Prevent negative available quantity - #6897 by @d-wysocki
- Add default sorting by rank for search products - #6936 by @d-wysocki
- Fix exporting product description to xlsx - #6959 by @IKarbowiak
- Add `Shop.version` field to query API version - #6980 by @maarcingebala
- Add new authorization header `Authorization-Bearer` - #6998 by @korycins
- Add field `paymentMethodType` to `Payment` object - #7073 by @korycins
- Unify Warehouse Address API - #7481 by @d-wysocki
  - deprecate `companyName` on `Warehouse` type
  - remove `companyName` on `WarehouseInput` type
  - remove `WarehouseAddressInput` on `WarehouseUpdateInput` and `WarehouseCreateInput`, and change it to `AddressInput`
- Fix passing incorrect customer email to payment gateways - #7486 by @korycins
- Add HTTP meta tag for Content-Security-Policy in GraphQL Playground - #7662 by @NyanKiyoshi
- Add additional validation for `from_global_id_or_error` function - #8780 by @CossackDex

# 2.11.1

- Add support for Apple Pay on the web - #6466 by @korycins

## 2.11.0

### Features

- Add products export - #5255 by @IKarbowiak
- Add external apps support - #5767 by @korycins
- Invoices backend - #5732 by @tomaszszymanski129
- Adyen drop-in integration - #5914 by @korycins, @IKarbowiak
- Add a callback view to plugins - #5884 by @korycins
- Support pushing webhook events to message queues - #5940 by @patrys, @korycins
- Send a confirmation email when the order is canceled or refunded - #6017
- No secure cookie in debug mode - #6082 by @patrys, @orzechdev
- Add searchable and available for purchase flags to product - #6060 by @IKarbowiak
- Add `TotalPrice` to `OrderLine` - #6068 @fowczarek
- Add `PRODUCT_UPDATED` webhook event - #6100 by @tomaszszymanski129
- Search orders by GraphQL payment ID - #6135 by @korycins
- Search orders by a custom key provided by payment gateway - #6135 by @korycins
- Add ability to set a default product variant - #6140 by @tomaszszymanski129
- Allow product variants to be sortable - #6138 by @tomaszszymanski129
- Allow fetching stocks for staff users only with `MANAGE_ORDERS` permissions - #6139 by @fowczarek
- Add filtering to `ProductVariants` query and option to fetch variant by SKU in `ProductVariant` query - #6190 by @fowczarek
- Add filtering by Product IDs to `products` query - #6224 by @GrzegorzDerdak
- Add `change_currency` command - #6016 by @maarcingebala
- Add dummy credit card payment - #5822 by @IKarbowiak
- Add custom implementation of UUID scalar - #5646 by @koradon
- Add `AppTokenVerify` mutation - #5716 by @korycins

### Breaking Changes

- Refactored JWT support. Requires handling of JWT token in the storefront (a case when the backend returns the exception about the invalid token). - #5734, #5816 by @korycins
- New logging setup will now output JSON logs in production mode for ease of feeding them into log collection systems like Logstash or CloudWatch Logs - #5699 by @patrys
- Deprecate `WebhookEventType.CHECKOUT_QUANTITY_CHANGED` - #5837 by @korycins
- Anonymize and update order and payment fields; drop `PaymentSecureConfirm` mutation, drop Payment type fields: `extraData`, `billingAddress`, `billingEmail`, drop `gatewayResponse` from `Transaction` type - #5926 by @IKarbowiak
- Switch the HTTP stack from WSGI to ASGI based on Uvicorn - #5960 by @patrys
- Add `MANAGE_PRODUCT_TYPES_AND_ATTRIBUTES` permission, which is now required to access all attributes and product types related mutations - #6219 by @IKarbowiak

### Fixes

- Fix payment fields in order payload for webhooks - #5862 by @korycins
- Fix specific product voucher in draft orders - #5727 by @fowczarek
- Explicit country assignment in default shipping zones - #5736 by @maarcingebala
- Drop `json_content` field from the `Menu` model - #5761 by @maarcingebala
- Strip warehouse name in mutations - #5766 by @koradon
- Add missing order events during checkout flow - #5684 by @koradon
- Update Google Merchant to get tax rate based by plugin manager - #5823 by @gabmartinez
- Allow unicode in slug fields - #5877 by @IKarbowiak
- Fix empty plugin object result after `PluginUpdate` mutation - #5968 by @gabmartinez
- Allow finishing checkout when price amount is 0 - #6064 by @IKarbowiak
- Fix incorrect tax calculation for Avatax - #6035 by @korycins
- Fix incorrect calculation of subtotal with active Avatax - #6035 by @korycins
- Fix incorrect assignment of tax code for Avatax - #6035 by @korycins
- Do not allow negative product price - #6091 by @IKarbowiak
- Handle None as attribute value - #6092 by @IKarbowiak
- Fix for calling `order_created` before the order was saved - #6095 by @korycins
- Update default decimal places - #6098 by @IKarbowiak
- Avoid assigning the same pictures twice to a variant - #6112 by @IKarbowiak
- Fix crashing system when Avalara is improperly configured - #6117 by @IKarbowiak
- Fix for failing finalising draft order - #6133 by @korycins
- Remove corresponding draft order lines when variant is removing - #6119 by @IKarbowiak
- Update required perms for apps management - #6173 by @IKarbowiak
- Raise an error for an empty key in metadata - #6176 by @IKarbowiak
- Add attributes to product error - #6181 by @IKarbowiak
- Allow to add product variant with 0 price to draft order - #6189 by @IKarbowiak
- Fix deleting product when default variant is deleted - #6186 by @IKarbowiak
- Fix get unpublished products, product variants and collection as app - #6194 by @fowczarek
- Set `OrderFulfillStockInput` fields as required - #6196 by @IKarbowiak
- Fix attribute filtering by categories and collections - #6214 by @fowczarek
- Fix `is_visible` when `publication_date` is today - #6225 by @korycins
- Fix filtering products by multiple attributes - #6215 by @GrzegorzDerdak
- Add attributes validation while creating/updating a product's variant - #6269 by @GrzegorzDerdak
- Add metadata to page model - #6292 by @dominik-zeglen
- Fix for unnecessary attributes validation while updating simple product - #6300 by @GrzegorzDerdak
- Include order line total price to webhook payload - #6354 by @korycins
- Fix for fulfilling an order when product quantity equals allocated quantity - #6333 by @GrzegorzDerdak
- Fix for the ability to filter products on collection - #6363 by @GrzegorzDerdak

## 2.10.2

- Add command to change currencies in the database - #5906 by @d-wysocki

## 2.10.1

- Fix multiplied stock quantity - #5675 by @fowczarek
- Fix invalid allocation after migration - #5678 by @fowczarek
- Fix order mutations as app - #5680 by @fowczarek
- Prevent creating checkout/draft order with unpublished product - #5676 by @d-wysocki

## 2.10.0

- OpenTracing support - #5188 by @tomaszszymanski129
- Account confirmation email - #5126 by @tomaszszymanski129
- Relocate `Checkout` and `CheckoutLine` methods into separate module and update checkout related plugins to use them - #4980 by @krzysztofwolski
- Fix problem with free shipping voucher - #4942 by @IKarbowiak
- Add sub-categories to random data - #4949 by @IKarbowiak
- Deprecate `localized` field in Money type - #4952 by @IKarbowiak
- Fix for shipping API not applying taxes - #4913 by @kswiatek92
- Query object translation with only `manage_translation` permission - #4914 by @fowczarek
- Add customer note to draft orders API - #4973 by @IKarbowiak
- Allow to delete category and leave products - #4970 by @IKarbowiak
- Remove thumbnail generation from migration - #3494 by @kswiatek92
- Rename 'shipping_date' field in fulfillment model to 'created' - #2433 by @kswiatek92
- Reduce number of queries for 'checkoutComplete' mutation - #4989 by @IKarbowiak
- Force PyTest to ignore the environment variable containing the Django settings module - #4992 by @NyanKiyoshi
- Extend JWT token payload with user information - #4987 by @salwator
- Optimize the queries for product list in the dashboard - #4995 by @IKarbowiak
- Drop dashboard 1.0 - #5000 by @IKarbowiak
- Fixed serialization error on weight fields when running `loaddata` and `dumpdb` - #5005 by @NyanKiyoshi
- Fixed JSON encoding error on Google Analytics reporting - #5004 by @NyanKiyoshi
- Create custom field to translation, use new translation types in translations query - #5007 by @fowczarek
- Take allocated stock into account in `StockAvailability` filter - #5019 by @simonbru
- Generate matching postal codes for US addresses - #5033 by @maarcingebala
- Update debug toolbar - #5032 by @IKarbowiak
- Allow staff member to receive notification about customers orders - #4993 by @kswiatek92
- Add user's global id to the JWT payload - #5039 by @salwator
- Make middleware path resolving lazy - #5041 by @NyanKiyoshi
- Generate slug on saving the attribute value - #5055 by @fowczarek
- Fix order status after order update - #5072 by @fowczarek
- Extend top-level connection resolvers with ability to sort results - #5018 by @fowczarek
- Drop storefront 1.0 - #5043 by @IKarbowiak
- Replace permissions strings with enums - #5038 by @kswiatek92
- Remove gateways forms and templates - #5075 by @IKarbowiak
- Add `Wishlist` models and GraphQL endpoints - #5021 by @derenio
- Remove deprecated code - #5107 by @IKarbowiak
- Fix voucher start date filtering - #5133 by @dominik-zeglen
- Search by sku in products query - #5117 by @fowczarek
- Send fulfillment update email - #5118 by @IKarbowiak
- Add address query - #5148 by @kswiatek92
- Add `checkout_quantity_changed` webhook - #5042 by @derenio
- Remove unnecessary `manage_orders` permission - #5142 by @kswiatek92
- Mutation to change the user email - #5076 by @kswiatek92
- Add MyPy checks - #5150 by @IKarbowiak
- Move extracting user or service account to utils - #5152 by @kswiatek92
- Deprecate order status/created arguments - #5076 by @kswiatek92
- Fix getting title field in page mutations #5160 by @maarcingebala
- Copy public and private metadata from the checkout to the order upon creation - #5165 by @dankolbman
- Add warehouses and stocks- #4986 by @szewczykmira
- Add permission groups - #5176, #5513 by @IKarbowiak
- Drop `gettext` occurrences - #5189 by @IKarbowiak
- Fix `product_created` webhook - #5187 by @dzkb
- Drop unused resolver `resolve_availability` - #5190 by @maarcingebala
- Fix permission for `checkoutCustomerAttach` mutation - #5192 by @maarcingebala
- Restrict access to user field - #5194 by @maarcingebala
- Unify permission for service account API client in test - #5197 by @fowczarek
- Add additional confirmation step to `checkoutComplete` mutation - #5179 by @salwator
- Allow sorting warehouses by name - #5211 by @dominik-zeglen
- Add anonymization to GraphQL's `webhookSamplePayload` endpoint - #5161 @derenio
- Add slug to `Warehouse`, `Product` and `ProductType` models - #5196 by @IKarbowiak
- Add mutation for assigning, unassigning shipping zones to warehouse - #5217 by @kswiatek92
- Fix passing addresses to `PaymentData` objects - #5223 by @maarcingebala
- Return `null` when querying `me` as an anonymous user - #5231 by @maarcingebala
- Added `PLAYGROUND_ENABLED` environment variable/setting to allow to enable the GraphQL playground when `DEBUG` is disabled - #5254 by @NyanKiyoshi
- Fix access to order query when request from service account - #5258 by @fowczarek
- Customer shouldn't be able to see draft orders by token - #5259 by @fowczarek
- Customer shouldn't be able to query checkout with another customer - #5268 by @fowczarek
- Added integration support of Jaeger Tracing - #5282 by @NyanKiyoshi
- Return `null` when querying `me` as an anonymous user - #5231 as @maarcingebala
- Add `fulfillment created` webhook - @szewczykmira
- Unify metadata API - #5178 by @fowczarek
- Add compiled versions of emails to the repository - #5260 by @tomaszszymanski129
- Add required prop to fields where applicable - #5293 by @dominik-zeglen
- Drop `get_absolute_url` methods - #5299 by @IKarbowiak
- Add `--force` flag to `cleardb` command - #5302 by @maarcingebala
- Require non-empty message in `orderAddNote` mutation - #5316 by @maarcingebala
- Stock management refactor - #5323 by @IKarbowiak
- Add discount error codes - #5348 by @IKarbowiak
- Add benchmarks to checkout mutations - #5339 by @fowczarek
- Add pagination tests - #5363 by @fowczarek
- Add ability to assign multiple warehouses in mutations to create/update a shipping zone - #5399 by @fowczarek
- Add filter by ids to the `warehouses` query - #5414 by @fowczarek
- Add shipping rate price validation - #5411 by @kswiatek92
- Remove unused settings and environment variables - #5420 by @maarcingebala
- Add product price validation - #5413 by @kswiatek92
- Add attribute validation to `attributeAssign` mutation - #5423 by @kswiatek92
- Add possibility to update/delete more than one item in metadata - #5446 by @koradon
- Check if image exists before validating - #5425 by @kswiatek92
- Fix warehouses query not working without id - #5441 by @koradon
- Add `accountErrors` to `CreateToken` mutation - #5437, #5465 by @koradon
- Raise `GraphQLError` if filter has invalid IDs - #5460 by @gabmartinez
- Use `AccountErrorCode.INVALID_CREDENTIALS` instead of `INVALID_PASSWORD` - #5495 by @koradon
- Add tests for pagination - #5468 by @koradon
- Add `Job` abstract model and interface - #5510 by @IKarbowiak
- Refactor implementation of allocation - #5445 by @fowczarek
- Fix `WeightScalar` - #5530 by @koradon
- Add `OrderFulfill` mutation - #5525 by @fowczarek
- Add "It Works" page - #5494 by @IKarbowiak and @dominik-zeglen
- Extend errors in `OrderFulfill` mutation - #5553 by @fowczarek
- Refactor `OrderCancel` mutation for multiple warehouses - #5554 by @fowczarek
- Add negative weight validation - #5564 by @fowczarek
- Add error when user pass empty object as address - #5585 by @fowczarek
- Fix payment creation without shipping method - #5444 by @d-wysocki
- Fix checkout and order flow with variant without inventory tracking - #5599 by @fowczarek
- Fixed JWT expired token being flagged as unhandled error rather than handled. - #5603 by @NyanKiyoshi
- Refactor read-only middleware - #5602 by @maarcingebala
- Fix availability for variants without inventory tracking - #5605 by @fowczarek
- Drop support for configuring Vatlayer plugin from settings file. - #5614 by @korycins
- Add ability to query category, collection or product by slug - #5574 by @koradon
- Add `quantityAvailable` field to `ProductVariant` type - #5628 by @fowczarek
- Use tags rather than time-based logs for information on requests - #5608 by @NyanKiyoshi

## 2.9.0

### API

- Add mutation to change customer's first name last name - #4489 by @fowczarek
- Add mutation to delete customer's account - #4494 by @fowczarek
- Add mutation to change customer's password - #4656 by @fowczarek
- Add ability to customize email sender address in emails sent by Saleor - #4820 by @NyanKiyoshi
- Add ability to filter attributes per global ID - #4640 by @NyanKiyoshi
- Add ability to search product types by value (through the name) - #4647 by @NyanKiyoshi
- Add queries and mutation for serving and saving the configuration of all plugins - #4576 by @korycins
- Add `redirectUrl` to staff and user create mutations - #4717 by @fowczarek
- Add error codes to mutations responses - #4676 by @Kwaidan00
- Add translations to countries in `shop` query - #4732 by @fowczarek
- Add support for sorting product by their attribute values through given attribute ID - #4740 by @NyanKiyoshi
- Add descriptions for queries and query arguments - #4758 by @maarcingebala
- Add support for Apollo Federation - #4825 by @salwator
- Add mutation to create multiple product variants at once - #4735 by @fowczarek
- Add default value to custom errors - #4797 by @fowczarek
- Extend `availablePaymentGateways` field with gateways' configuration data - #4774 by @salwator
- Change `AddressValidationRules` API - #4655 by @Kwaidan00
- Use search in a consistent way; add sort by product type name and publication status to `products` query. - #4715 by @fowczarek
- Unify `menuItemMove` mutation with other reordering mutations - #4734 by @NyanKiyoshi
- Don't create an order when the payment was unsuccessful - #4500 by @NyanKiyoshi
- Don't require shipping information in checkout for digital orders - #4573 by @NyanKiyoshi
- Drop `manage_users` permission from the `permissions` query - #4854 by @maarcingebala
- Deprecate `inCategory` and `inCollection` attributes filters in favor of `filter` argument - #4700 by @NyanKiyoshi & @khalibloo
- Remove `PaymentGatewayEnum` from the schema, as gateways now are dynamic plugins - #4756 by @salwator
- Require `manage_products` permission to query `costPrice` and `stockQuantity` fields - #4753 by @NyanKiyoshi
- Refactor account mutations - #4510, #4668 by @fowczarek
- Fix generating random avatars when updating staff accounts - #4521 by @maarcingebala
- Fix updating JSON menu representation in mutations - #4524 by @maarcingebala
- Fix setting variant's `priceOverride` and `costPrice` to `null` - #4754 by @NyanKiyoshi
- Fix fetching staff user without `manage_users` permission - #4835 by @fowczarek
- Ensure that a GraphQL query is a string - #4836 by @nix010
- Add ability to configure the password reset link - #4863 by @fowczarek
- Fixed a performance issue where Saleor would sometimes run huge, unneeded prefetches when resolving categories or collections - #5291 by @NyanKiyoshi
- uWSGI now forces the django application to directly load on startup instead of being lazy - #5357 by @NyanKiyoshi

### Core

- Add enterprise-grade attributes management - #4351 by @dominik-zeglen and @NyanKiyoshi
- Add extensions manager - #4497 by @korycins
- Add service accounts - backend support - #4689 by @korycins
- Add support for webhooks - #4731 by @korycins
- Migrate the attributes mapping from HStore to many-to-many relation - #4663 by @NyanKiyoshi
- Create general abstraction for object metadata - #4447 by @salwator
- Add metadata to `Order` and `Fulfillment` models - #4513, #4866 by @szewczykmira
- Migrate the tax calculations to plugins - #4497 by @korycins
- Rewrite payment gateways using plugin architecture - #4669 by @salwator
- Rewrite Stripe integration to use PaymentIntents API - #4606 by @salwator
- Refactor password recovery system - #4617 by @fowczarek
- Add functionality to sort products by their "minimal variant price" - #4416 by @derenio
- Add voucher's "once per customer" feature - #4442 by @fowczarek
- Add validations for minimum password length in settings - #4735 by @fowczarek
- Add form to configure payments in the dashboard - #4807 by @szewczykmira
- Change `unique_together` in `AttributeValue` - #4805 by @fowczarek
- Change max length of SKU to 255 characters - #4811 by @lex111
- Distinguish `OrderLine` product name and variant name - #4702 by @fowczarek
- Fix updating order status after automatic fulfillment of digital products - #4709 by @korycins
- Fix error when updating or creating a sale with missing required values - #4778 by @NyanKiyoshi
- Fix error filtering pages by URL in the dashboard 1.0 - #4776 by @NyanKiyoshi
- Fix display of the products tax rate in the details page of dashboard 1.0 - #4780 by @NyanKiyoshi
- Fix adding the same product into a collection multiple times - #4518 by @NyanKiyoshi
- Fix crash when placing an order when a customer happens to have the same address more than once - #4824 by @NyanKiyoshi
- Fix time zone based tests - #4468 by @fowczarek
- Fix serializing empty URLs as a string when creating menu items - #4616 by @maarcingebala
- The invalid IP address in HTTP requests now fallback to the requester's IP address. - #4597 by @NyanKiyoshi
- Fix product variant update with current attribute values - #4936 by @fowczarek
- Update checkout last field and add auto now fields to save with update_fields parameter - #5177 by @IKarbowiak

### Dashboard 2.0

- Allow selecting the number of rows displayed in dashboard's list views - #4414 by @benekex2
- Add ability to toggle visible columns in product list - #4608 by @dominik-zeglen
- Add voucher settings - #4556 by @benekex2
- Contrast improvements - #4508 by @benekex2
- Display menu item form errors - #4551 by @dominik-zeglen
- Do not allow random IDs to appear in snapshots - #4495 by @dominik-zeglen
- Input UI changes - #4542 by @benekex2
- Implement new menu design - #4476 by @benekex2
- Refetch attribute list after closing modal - #4615 by @dominik-zeglen
- Add config for Testcafe - #4553 by @dominik-zeglen
- Fix product type taxes select - #4453 by @benekex2
- Fix form reloading - #4467 by @dominik-zeglen
- Fix voucher limit value when checkbox unchecked - #4456 by @benekex2
- Fix searches and pickers - #4487 by @dominik-zeglen
- Fix dashboard menu styles - #4491 by @benekex2
- Fix menu responsiveness - #4511 by @benekex2
- Fix loosing focus while typing in the product description field - #4549 by @dominik-zeglen
- Fix MUI warnings - #4588 by @dominik-zeglen
- Fix bulk action checkboxes - #4618 by @dominik-zeglen
- Fix rendering user avatar when it's empty #4546 by @maarcingebala
- Remove Dashboard 2.0 files form Saleor repository - #4631 by @dominik-zeglen
- Fix CreateToken mutation to use NonNull on errors field #5415 by @gabmartinez

### Other notable changes

- Replace Pipenv with Poetry - #3894 by @michaljelonek
- Upgrade `django-prices` to v2.1 - #4639 by @NyanKiyoshi
- Disable reports from uWSGI about broken pipe and write errors from disconnected clients - #4596 by @NyanKiyoshi
- Fix the random failures of `populatedb` trying to create users with an existing email - #4769 by @NyanKiyoshi
- Enforce `pydocstyle` for Python docstrings over the project - #4562 by @NyanKiyoshi
- Move Django Debug Toolbar to dev requirements - #4454 by @derenio
- Change license for artwork to CC-BY 4.0
- New translations:
  - Greek

## 2.8.0

### Core

- Avatax backend support - #4310 by @korycins
- Add ability to store used payment sources in gateways (first implemented in Braintree) - #4195 by @salwator
- Add ability to specify a minimal quantity of checkout items for a voucher - #4427 by @fowczarek
- Change the type of start and end date fields from Date to DateTime - #4293 by @fowczarek
- Revert the custom dynamic middlewares - #4452 by @NyanKiyoshi

### Dashboard 2.0

- UX improvements in Vouchers section - #4362 by @benekex2
- Add company address configuration - #4432 by @benekex2
- Require name when saving a custom list filter - #4269 by @benekex2
- Use `esModuleInterop` flag in `tsconfig.json` to simplify imports - #4372 by @dominik-zeglen
- Use hooks instead of a class component in forms - #4374 by @dominik-zeglen
- Drop CSRF token header from API client - #4357 by @dominik-zeglen
- Fix various bugs in the product section - #4429 by @dominik-zeglen

### Other notable changes

- Fix error when creating a checkout with voucher code - #4292 by @NyanKiyoshi
- Fix error when users enter an invalid phone number in an address - #4404 by @NyanKiyoshi
- Fix error when adding a note to an anonymous order - #4319 by @NyanKiyoshi
- Fix gift card duplication error in the `populatedb` script - #4336 by @fowczarek
- Fix vouchers apply once per order - #4339 by @fowczarek
- Fix discount tests failing at random - #4401 by @korycins
- Add `SPECIFIC_PRODUCT` type to `VoucherType` - #4344 by @fowczarek
- New translations:
  - Icelandic
- Refactored the backend side of `checkoutCreate` to improve performances and prevent side effects over the user's checkout if the checkout creation was to fail. - #4367 by @NyanKiyoshi
- Refactored the logic of cleaning the checkout shipping method over the API, so users do not lose the shipping method when updating their checkout. If the shipping method becomes invalid, it will be replaced by the cheapest available. - #4367 by @NyanKiyoshi & @szewczykmira
- Refactored process of getting available shipping methods to make it easier to understand and prevent human-made errors. - #4367 by @NyanKiyoshi
- Moved 3D secure option to Braintree plugin configuration and update config structure mechanism - #4751 by @salwator

## 2.7.0

### API

- Create order only when payment is successful - #4154 by @NyanKiyoshi
- Order Events containing order lines or fulfillment lines now return the line object in the GraphQL API - #4114 by @NyanKiyoshi
- GraphQL now prints exceptions to stderr as well as returning them or not - #4148 by @NyanKiyoshi
- Refactored API resolvers to static methods with root typing - #4155 by @NyanKiyoshi
- Add phone validation in the GraphQL API to handle the library upgrade - #4156 by @NyanKiyoshi

### Core

- Add basic Gift Cards support in the backend - #4025 by @fowczarek
- Add the ability to sort products within a collection - #4123 by @NyanKiyoshi
- Implement customer events - #4094 by @NyanKiyoshi
- Merge "authorize" and "capture" operations - #4098 by @korycins, @NyanKiyoshi
- Separate the Django middlewares from the GraphQL API middlewares - #4102 by @NyanKiyoshi, #4186 by @cmiacz

### Dashboard 2.0

- Add navigation section - #4012 by @dominik-zeglen
- Add filtering on product list - #4193 by @dominik-zeglen
- Add filtering on orders list - #4237 by @dominik-zeglen
- Change input style and improve Storybook stories - #4115 by @dominik-zeglen
- Migrate deprecated fields in Dashboard 2.0 - #4121 by @benekex2
- Add multiple select checkbox - #4133, #4146 by @benekex2
- Rename menu items in Dashboard 2.0 - #4172 by @benekex2
- Category delete modal improvements - #4171 by @benekex2
- Close modals on click outside - #4236 - by @benekex2
- Use date localize hook in translations - #4202 by @dominik-zeglen
- Unify search API - #4200 by @dominik-zeglen
- Default default PAGINATE_BY - #4238 by @dominik-zeglen
- Create generic filtering interface - #4221 by @dominik-zeglen
- Add default state to rich text editor = #4281 by @dominik-zeglen
- Fix translation discard button - #4109 by @benekex2
- Fix draftail options and icons - #4132 by @benekex2
- Fix typos and messages in Dashboard 2.0 - #4168 by @benekex2
- Fix view all orders button - #4173 by @benekex2
- Fix visibility card view - #4198 by @benekex2
- Fix query refetch after selecting an object in list - #4272 by @dominik-zeglen
- Fix image selection in variants - #4270 by @benekex2
- Fix collection search - #4267 by @dominik-zeglen
- Fix quantity height in draft order edit - #4273 by @benekex2
- Fix checkbox clickable area size - #4280 by @dominik-zeglen
- Fix breaking object selection in menu section - #4282 by @dominik-zeglen
- Reset selected items when tab switch - #4268 by @benekex2

### Other notable changes

- Add support for Google Cloud Storage - #4127 by @chetabahana
- Adding a nonexistent variant to checkout no longer crashes - #4166 by @NyanKiyoshi
- Disable storage of Celery results - #4169 by @NyanKiyoshi
- Disable polling in Playground - #4188 by @maarcingebala
- Cleanup code for updated function names and unused argument - #4090 by @jxltom
- Users can now add multiple "Add to Cart" forms in a single page - #4165 by @NyanKiyoshi
- Fix incorrect argument in `get_client_token` in Braintree integration - #4182 by @maarcingebala
- Fix resolving attribute values when transforming them to HStore - #4161 by @maarcingebala
- Fix wrong calculation of subtotal in cart page - #4145 by @korycins
- Fix margin calculations when product/variant price is set to zero - #4170 by @MahmoudRizk
- Fix applying discounts in checkout's subtotal calculation in API - #4192 by @maarcingebala
- Fix GATEWAYS_ENUM to always contain all implemented payment gateways - #4108 by @koradon

## 2.6.0

### API

- Add unified filtering interface in resolvers - #3952, #4078 by @korycins
- Add mutations for bulk actions - #3935, #3954, #3967, #3969, #3970 by @akjanik
- Add mutation for reordering menu items - #3958 by @NyanKiyoshi
- Optimize queries for single nodes - #3968 @NyanKiyoshi
- Refactor error handling in mutations #3891 by @maarcingebala & @akjanik
- Specify mutation permissions through Meta classes - #3980 by @NyanKiyoshi
- Unify pricing access in products and variants - #3948 by @NyanKiyoshi
- Use only_fields instead of exclude_fields in type definitions - #3940 by @michaljelonek
- Prefetch collections when getting sales of a bunch of products - #3961 by @NyanKiyoshi
- Remove unnecessary dedents from GraphQL schema so new Playground can work - #4045 by @salwator
- Restrict resolving payment by ID - #4009 @NyanKiyoshi
- Require `checkoutId` for updating checkout's shipping and billing address - #4074 by @jxltom
- Handle errors in `TokenVerify` mutation - #3981 by @fowczarek
- Unify argument names in types and resolvers - #3942 by @NyanKiyoshi

### Core

- Use Black as the default code formatting tool - #3852 by @krzysztofwolski and @NyanKiyoshi
- Dropped Python 3.5 support - #4028 by @korycins
- Rename Cart to Checkout - #3963 by @michaljelonek
- Use data classes to exchange data with payment gateways - #4028 by @korycins
- Refactor order events - #4018 by @NyanKiyoshi

### Dashboard 2.0

- Add bulk actions - #3955 by @dominik-zeglen
- Add user avatar management - #4030 by @benekex2
- Add navigation drawer support on mobile devices - #3839 by @benekex2
- Fix rendering validation errors in product form - #4024 by @benekex2
- Move dialog windows to query string rather than router paths - #3953 by @dominik-zeglen
- Update order events types - #4089 by @jxltom
- Code cleanup by replacing render props with react hooks - #4010 by @dominik-zeglen

### Other notable changes

- Add setting to enable Django Debug Toolbar - #3983 by @koradon
- Use newest GraphQL Playground - #3971 by @salwator
- Ensure adding to quantities in the checkout is respecting the limits - #4005 by @NyanKiyoshi
- Fix country area choices - #4008 by @fowczarek
- Fix price_range_as_dict function - #3999 by @zodiacfireworks
- Fix the product listing not showing in the voucher when there were products selected - #4062 by @NyanKiyoshi
- Fix crash in Dashboard 1.0 when updating an order address's phone number - #4061 by @NyanKiyoshi
- Reduce the time of tests execution by using dummy password hasher - #4083 by @korycins
- Set up explicit **hash** function - #3979 by @akjanik
- Unit tests use none as media root - #3975 by @korycins
- Update file field styles with materializecss template filter - #3998 by @zodiacfireworks
- New translations:
  - Albanian
  - Colombian Spanish
  - Lithuanian

## 2.5.0

### API

- Add query to fetch draft orders - #3809 by @michaljelonek
- Add bulk delete mutations - #3838 by @michaljelonek
- Add `languageCode` enum to API - #3819 by @michaljelonek, #3854 by @jxltom
- Duplicate address instances in checkout mutations - #3866 by @pawelzar
- Restrict access to `orders` query for unauthorized users - #3861 by @pawelzar
- Support setting address as default in address mutations - #3787 by @jxltom
- Fix phone number validation in GraphQL when country prefix not given - #3905 by @patrys
- Report pretty stack traces in DEBUG mode - #3918 by @patrys

### Core

- Drop support for Django 2.1 and Django 1.11 (previous LTS) - #3929 by @patrys
- Fulfillment of digital products - #3868 by @korycins
- Introduce avatars for staff accounts - #3878 by @pawelzar
- Refactor the account avatars path from a relative to absolute - #3938 by @NyanKiyoshi

### Dashboard 2.0

- Add translations section - #3884 by @dominik-zeglen
- Add light/dark theme - #3856 by @dominik-zeglen
- Add customer's address book view - #3826 by @dominik-zeglen
- Add "Add variant" button on the variant details page = #3914 by @dominik-zeglen
- Add back arrows in "Configure" subsections - #3917 by @dominik-zeglen
- Display avatars in staff views - #3922 by @dominik-zeglen
- Prevent user from changing his own status and permissions - #3922 by @dominik-zeglen
- Fix crashing product create view - #3837, #3910 by @dominik-zeglen
- Fix layout in staff members details page - #3857 by @dominik-zeglen
- Fix unfocusing rich text editor - #3902 by @dominik-zeglen
- Improve accessibility - #3856 by @dominik-zeglen

### Other notable changes

- Improve user and staff management in dashboard 1.0 - #3781 by @jxltom
- Fix default product tax rate in Dashboard 1.0 - #3880 by @pawelzar
- Fix logo in docs - #3928 by @michaljelonek
- Fix name of logo file - #3867 by @jxltom
- Fix variants for juices in example data - #3926 by @michaljelonek
- Fix alignment of the cart dropdown on new bootstrap version - #3937 by @NyanKiyoshi
- Refactor the account avatars path from a relative to absolute - #3938 by @NyanKiyoshi
- New translations:
  - Armenian
  - Portuguese
  - Swahili
  - Thai

## 2.4.0

### API

- Add model translations support in GraphQL API - #3789 by @michaljelonek
- Add mutations to manage addresses for authenticated customers - #3772 by @Kwaidan00, @maarcingebala
- Add mutation to apply vouchers in checkout - #3739 by @Kwaidan00
- Add thumbnail field to `OrderLine` type - #3737 by @michaljelonek
- Add a query to fetch order by token - #3740 by @michaljelonek
- Add city choices and city area type to address validator API - #3788 by @jxltom
- Fix access to unpublished objects in API - #3724 by @Kwaidan00
- Fix bug where errors are not returned when creating fulfillment with a non-existent order line - #3777 by @jxltom
- Fix `productCreate` mutation when no product type was provided - #3804 by @michaljelonek
- Enable database search in products query - #3736 by @michaljelonek
- Use authenticated user's email as default email in creating checkout - #3726 by @jxltom
- Generate voucher code if it wasn't provided in mutation - #3717 by @Kwaidan00
- Improve limitation of vouchers by country - #3707 by @michaljelonek
- Only include canceled fulfillments for staff in fulfillment API - #3778 by @jxltom
- Support setting address as when creating customer address #3782 by @jxltom
- Fix generating slug from title - #3816 by @maarcingebala
- Add `variant` field to `OrderLine` type - #3820 by @maarcingebala

### Core

- Add JSON fields to store rich-text content - #3756 by @michaljelonek
- Add function to recalculate total order weight - #3755 by @Kwaidan00, @maarcingebala
- Unify cart creation logic in API and Django views - #3761, #3790 by @maarcingebala
- Unify payment creation logic in API and Django views - #3715 by @maarcingebala
- Support partially charged and refunded payments - #3735 by @jxltom
- Support partial fulfillment of ordered items - #3754 by @jxltom
- Fix applying discounts when a sale has no end date - #3595 by @cprinos

### Dashboard 2.0

- Add "Discounts" section - #3654 by @dominik-zeglen
- Add "Pages" section; introduce Draftail WYSIWYG editor - #3751 by @dominik-zeglen
- Add "Shipping Methods" section - #3770 by @dominik-zeglen
- Add support for date and datetime components - #3708 by @dominik-zeglen
- Restyle app layout - #3811 by @dominik-zeglen

### Other notable changes

- Unify model field names related to models' public access - `publication_date` and `is_published` - #3706 by @michaljelonek
- Improve filter orders by payment status - #3749 @jxltom
- Refactor translations in emails - #3701 by @Kwaidan00
- Use exact image versions in docker-compose - #3742 by @ashishnitinpatil
- Sort order payment and history in descending order - #3747 by @jxltom
- Disable style-loader in dev mode - #3720 by @jxltom
- Add ordering to shipping method - #3806 by @michaljelonek
- Add missing type definition for dashboard 2.0 - #3776 by @jxltom
- Add header and footer for checkout success pages #3752 by @jxltom
- Add instructions for using local assets in Docker - #3723 by @michaljelonek
- Update S3 deployment documentation to include CORS configuration note - #3743 by @NyanKiyoshi
- Fix missing migrations for is_published field of product and page model - #3757 by @jxltom
- Fix problem with l10n in Braintree payment gateway template - #3691 by @Kwaidan00
- Fix bug where payment is not filtered from active ones when creating payment - #3732 by @jxltom
- Fix incorrect cart badge location - #3786 by @jxltom
- Fix storefront styles after bootstrap is updated to 4.3.1 - #3753 by @jxltom
- Fix logo size in different browser and devices with different sizes - #3722 by @jxltom
- Rename dumpdata file `db.json` to `populatedb_data.json` - #3810 by @maarcingebala
- Prefetch collections for product availability - #3813 by @michaljelonek
- Bump django-graphql-jwt - #3814 by @michaljelonek
- Fix generating slug from title - #3816 by @maarcingebala
- New translations:
  - Estonian
  - Indonesian

## 2.3.1

- Fix access to private variant fields in API - #3773 by maarcingebala
- Limit access of quantity and allocated quantity to staff in GraphQL API #3780 by @jxltom

## 2.3.0

### API

- Return user's last checkout in the `User` type - #3578 by @fowczarek
- Automatically assign checkout to the logged in user - #3587 by @fowczarek
- Expose `chargeTaxesOnShipping` field in the `Shop` type - #3603 by @fowczarek
- Expose list of enabled payment gateways - #3639 by @fowczarek
- Validate uploaded files in a unified way - #3633 by @fowczarek
- Add mutation to trigger fetching tax rates - #3622 by @fowczarek
- Use USERNAME_FIELD instead of hard-code email field when resolving user - #3577 by @jxltom
- Require variant and quantity fields in `CheckoutLineInput` type - #3592 by @jxltom
- Preserve order of nodes in `get_nodes_or_error` function - #3632 by @jxltom
- Add list mutations for `Voucher` and `Sale` models - #3669 by @michaljelonek
- Use proper type for countries in `Voucher` type - #3664 by @michaljelonek
- Require email in when creating checkout in API - #3667 by @michaljelonek
- Unify returning errors in the `tokenCreate` mutation - #3666 by @michaljelonek
- Use `Date` field in Sale/Voucher inputs - #3672 by @michaljelonek
- Refactor checkout mutations - #3610 by @fowczarek
- Refactor `clean_instance`, so it does not returns errors anymore - #3597 by @akjanik
- Handle GraphqQL syntax errors - #3576 by @jxltom

### Core

- Refactor payments architecture - #3519 by @michaljelonek
- Improve Docker and `docker-compose` configuration - #3657 by @michaljelonek
- Allow setting payment status manually for dummy gateway in Storefront 1.0 - #3648 by @jxltom
- Infer default transaction kind from operation type - #3646 by @jxltom
- Get correct payment status for order without any payments - #3605 by @jxltom
- Add default ordering by `id` for `CartLine` model - #3593 by @jxltom
- Fix "set password" email sent to customer created in the dashboard - #3688 by @Kwaidan00

### Dashboard 2.0

- ️Add taxes section - #3622 by @dominik-zeglen
- Add drag'n'drop image upload - #3611 by @dominik-zeglen
- Unify grid handling - #3520 by @dominik-zeglen
- Add component generator - #3670 by @dominik-zeglen
- Throw Typescript errors while snapshotting - #3611 by @dominik-zeglen
- Simplify mutation's error checking - #3589 by @dominik-zeglen
- Fix order cancelling - #3624 by @dominik-zeglen
- Fix logo placement - #3602 by @dominik-zeglen

### Other notable changes

- Register Celery task for updating exchange rates - #3599 by @jxltom
- Fix handling different attributes with the same slug - #3626 by @jxltom
- Add missing migrations for tax rate choices - #3629 by @jxltom
- Fix `TypeError` on calling `get_client_token` - #3660 by @michaljelonek
- Make shipping required as default when creating product types - #3655 by @jxltom
- Display payment status on customer's account page in Storefront 1.0 - #3637 by @jxltom
- Make order fields sequence in Dashboard 1.0 same as in Dashboard 2.0 - #3606 by @jxltom
- Fix returning products for homepage for the currently viewing user - #3598 by @jxltom
- Allow filtering payments by status in Dashboard 1.0 - #3608 by @jxltom
- Fix typo in the definition of order status - #3649 by @jxltom
- Add margin for order notes section - #3650 by @jxltom
- Fix logo position - #3609, #3616 by @jxltom
- Storefront visual improvements - #3696 by @piotrgrundas
- Fix product list price filter - #3697 by @Kwaidan00
- Redirect to success page after successful payment - #3693 by @Kwaidan00

## 2.2.0

### API

- Use `PermissionEnum` as input parameter type for `permissions` field - #3434 by @maarcingebala
- Add "authorize" and "charge" mutations for payments - #3426 by @jxltom
- Add alt text to product thumbnails and background images of collections and categories - #3429 by @fowczarek
- Fix passing decimal arguments = #3457 by @fowczarek
- Allow sorting products by the update date - #3470 by @jxltom
- Validate and clear the shipping method in draft order mutations - #3472 by @fowczarek
- Change tax rate field to choice field - #3478 by @fowczarek
- Allow filtering attributes by collections - #3508 by @maarcingebala
- Resolve to `None` when empty object ID was passed as mutation argument - #3497 by @maarcingebala
- Change `errors` field type from [Error] to [Error!] - #3489 by @fowczarek
- Support creating default variant for product types that don't use multiple variants - #3505 by @fowczarek
- Validate SKU when creating a default variant - #3555 by @fowczarek
- Extract enums to separate files - #3523 by @maarcingebala

### Core

- Add Stripe payment gateway - #3408 by @jxltom
- Add `first_name` and `last_name` fields to the `User` model - #3101 by @fowczarek
- Improve several payment validations - #3418 by @jxltom
- Optimize payments related database queries - #3455 by @jxltom
- Add publication date to collections - #3369 by @k-brk
- Fix hard-coded site name in order PDFs - #3526 by @NyanKiyoshi
- Update favicons to the new style - #3483 by @dominik-zeglen
- Fix migrations for default currency - #3235 by @bykof
- Remove Elasticsearch from `docker-compose.yml` - #3482 by @maarcingebala
- Resort imports in tests - #3471 by @jxltom
- Fix the no shipping orders payment crash on Stripe - #3550 by @NyanKiyoshi
- Bump backend dependencies - #3557 by @maarcingebala. This PR removes security issue CVE-2019-3498 which was present in Django 2.1.4. Saleor however wasn't vulnerable to this issue as it doesn't use the affected `django.views.defaults.page_not_found()` view.
- Generate random data using the default currency - #3512 by @stephenmoloney
- New translations:
  - Catalan
  - Serbian

### Dashboard 2.0

- Restyle product selection dialogs - #3499 by @dominik-zeglen, @maarcingebala
- Fix minor visual bugs in Dashboard 2.0 - #3433 by @dominik-zeglen
- Display warning if order draft has missing data - #3431 by @dominik-zeglen
- Add description field to collections - #3435 by @dominik-zeglen
- Add query batching - #3443 by @dominik-zeglen
- Use autocomplete fields in country selection - #3443 by @dominik-zeglen
- Add alt text to categories and collections - #3461 by @dominik-zeglen
- Use first and last name of a customer or staff member in UI - #3247 by @Bonifacy1, @dominik-zeglen
- Show error page if an object was not found - #3463 by @dominik-zeglen
- Fix simple product's inventory data saving bug - #3474 by @dominik-zeglen
- Replace `thumbnailUrl` with `thumbnail { url }` - #3484 by @dominik-zeglen
- Change "Feature on Homepage" switch behavior - #3481 by @dominik-zeglen
- Expand payment section in order view - #3502 by @dominik-zeglen
- Change TypeScript loader to speed up the build process - #3545 by @patrys

### Bugfixes

- Do not show `Pay For Order` if order is partly paid since partial payment is not supported - #3398 by @jxltom
- Fix attribute filters in the products category view - #3535 by @fowczarek
- Fix storybook dependencies conflict - #3544 by @dominik-zeglen

## 2.1.0

### API

- Change selected connection fields to lists - #3307 by @fowczarek
- Require pagination in connections - #3352 by @maarcingebala
- Replace Graphene view with a custom one - #3263 by @patrys
- Change `sortBy` parameter to use enum type - #3345 by @fowczarek
- Add `me` query to fetch data of a logged-in user - #3202, #3316 by @fowczarek
- Add `canFinalize` field to the Order type - #3356 by @fowczarek
- Extract resolvers and mutations to separate files - #3248 by @fowczarek
- Add VAT tax rates field to country - #3392 by @michaljelonek
- Allow creating orders without users - #3396 by @fowczarek

### Core

- Add Razorpay payment gatway - #3205 by @NyanKiyoshi
- Use standard tax rate as a default tax rate value - #3340 by @fowczarek
- Add description field to the Collection model - #3275 by @fowczarek
- Enforce the POST method on VAT rates fetching - #3337 by @NyanKiyoshi
- Generate thumbnails for category/collection background images - #3270 by @NyanKiyoshi
- Add warm-up support in product image creation mutation - #3276 by @NyanKiyoshi
- Fix error in the `populatedb` script when running it not from the project root - #3272 by @NyanKiyoshi
- Make Webpack rebuilds fast - #3290 by @patrys
- Skip installing Chromium to make deployment faster - #3227 by @jxltom
- Add default test runner - #3258 by @jxltom
- Add Transifex client to Pipfile - #3321 by @jxltom
- Remove additional pytest arguments in tox - #3338 by @jxltom
- Remove test warnings - #3339 by @jxltom
- Remove runtime warning when product has discount - #3310 by @jxltom
- Remove `django-graphene-jwt` warnings - #3228 by @jxltom
- Disable deprecated warnings - #3229 by @jxltom
- Add `AWS_S3_ENDPOINT_URL` setting to support DigitalOcean spaces. - #3281 by @hairychris
- Add `.gitattributes` file to hide diffs for generated files on Github - #3055 by @NyanKiyoshi
- Add database sequence reset to `populatedb` - #3406 by @michaljelonek
- Get authorized amount from succeeded auth transactions - #3417 by @jxltom
- Resort imports by `isort` - #3412 by @jxltom

### Dashboard 2.0

- Add confirmation modal when leaving view with unsaved changes - #3375 by @dominik-zeglen
- Add dialog loading and error states - #3359 by @dominik-zeglen
- Split paths and urls - #3350 by @dominik-zeglen
- Derive state from props in forms - #3360 by @dominik-zeglen
- Apply debounce to autocomplete fields - #3351 by @dominik-zeglen
- Use Apollo signatures - #3353 by @dominik-zeglen
- Add order note field in the order details view - #3346 by @dominik-zeglen
- Add app-wide progress bar - #3312 by @dominik-zeglen
- Ensure that all queries are built on top of TypedQuery - #3309 by @dominik-zeglen
- Close modal windows automatically - #3296 by @dominik-zeglen
- Move URLs to separate files - #3295 by @dominik-zeglen
- Add basic filters for products and orders list - #3237 by @Bonifacy1
- Fetch default currency from API - #3280 by @dominik-zeglen
- Add `displayName` property to components - #3238 by @Bonifacy1
- Add window titles - #3279 by @dominik-zeglen
- Add paginator component - #3265 by @dominik-zeglen
- Update Material UI to 3.6 - #3387 by @patrys
- Upgrade React, Apollo, Webpack and Babel - #3393 by @patrys
- Add pagination for required connections - #3411 by @dominik-zeglen

### Bugfixes

- Fix language codes - #3311 by @jxltom
- Fix resolving empty attributes list - #3293 by @maarcingebala
- Fix range filters not being applied - #3385 by @michaljelonek
- Remove timeout for updating image height - #3344 by @jxltom
- Return error if checkout was not found - #3289 by @maarcingebala
- Solve an auto-resize conflict between Materialize and medium-editor - #3367 by @adonig
- Fix calls to `ngettext_lazy` - #3380 by @patrys
- Filter preauthorized order from succeeded transactions - #3399 by @jxltom
- Fix incorrect country code in fixtures - #3349 by @bingimar
- Fix updating background image of a collection - #3362 by @fowczarek & @dominik-zeglen

### Docs

- Document settings related to generating thumbnails on demand - #3329 by @NyanKiyoshi
- Improve documentation for Heroku deployment - #3170 by @raybesiga
- Update documentation on Docker deployment - #3326 by @jxltom
- Document payment gateway configuration - #3376 by @NyanKiyoshi

## 2.0.0

### API

- Add mutation to delete a customer; add `isActive` field in `customerUpdate` mutation - #3177 by @maarcingebala
- Add mutations to manage authorization keys - #3082 by @maarcingebala
- Add queries for dashboard homepage - #3146 by @maarcingebala
- Allows user to unset homepage collection - #3140 by @oldPadavan
- Use enums as permission codes - #3095 by @the-bionic
- Return absolute image URLs - #3182 by @maarcingebala
- Add `backgroundImage` field to `CategoryInput` - #3153 by @oldPadavan
- Add `dateJoined` and `lastLogin` fields in `User` type - #3169 by @maarcingebala
- Separate `parent` input field from `CategoryInput` - #3150 by @akjanik
- Remove duplicated field in Order type - #3180 by @maarcingebala
- Handle empty `backgroundImage` field in API - #3159 by @maarcingebala
- Generate name-based slug in collection mutations - #3145 by @akjanik
- Remove products field from `collectionUpdate` mutation - #3141 by @oldPadavan
- Change `items` field in `Menu` type from connection to list - #3032 by @oldPadavan
- Make `Meta.description` required in `BaseMutation` - #3034 by @oldPadavan
- Apply `textwrap.dedent` to GraphQL descriptions - #3167 by @fowczarek

### Dashboard 2.0

- Add collection management - #3135 by @dominik-zeglen
- Add customer management - #3176 by @dominik-zeglen
- Add homepage view - #3155, #3178 by @Bonifacy1 and @dominik-zeglen
- Add product type management - #3052 by @dominik-zeglen
- Add site settings management - #3071 by @dominik-zeglen
- Escape node IDs in URLs - #3115 by @dominik-zeglen
- Restyle categories section - #3072 by @Bonifacy1

### Other

- Change relation between `ProductType` and `Attribute` models - #3097 by @maarcingebala
- Remove `quantity-allocated` generation in `populatedb` script - #3084 by @MartinSeibert
- Handle `Money` serialization - #3131 by @Pacu2
- Do not collect unnecessary static files - #3050 by @jxltom
- Remove host mounted volume in `docker-compose` - #3091 by @tiangolo
- Remove custom services names in `docker-compose` - #3092 by @tiangolo
- Replace COUNTRIES with countries.countries - #3079 by @neeraj1909
- Installing dev packages in docker since tests are needed - #3078 by @jxltom
- Remove comparing string in address-form-panel template - #3074 by @tomcio1205
- Move updating variant names to a Celery task - #3189 by @fowczarek

### Bugfixes

- Fix typo in `clean_input` method - #3100 by @the-bionic
- Fix typo in `ShippingMethod` model - #3099 by @the-bionic
- Remove duplicated variable declaration - #3094 by @the-bionic

### Docs

- Add createdb note to getting started for Windows - #3106 by @ajostergaard
- Update docs on pipenv - #3045 by @jxltom<|MERGE_RESOLUTION|>--- conflicted
+++ resolved
@@ -34,10 +34,8 @@
 - Allow setting metadata during invoice creating and updating - #12641 by @IKarbowiak
 - Introduce channel permissions - #10423 by @IKarbowiak
   - Limit staff users to access only certain channels. Granted permissions only apply to channels that the user has already been given access to.
-<<<<<<< HEAD
 - Add `enableAccountConfirmationByEmail` option in the `shopSettingsUpdate` mutation, which allows controlling whether account confirmation should be sent on new account registrations (before it was controlled by env variable `ENABLE_ACCOUNT_CONFIRMATION_BY_EMAIL`) - #12781 by @SzymJ
 - Add `path` field to `ProductVariantBulkError` - #12534 by @SzymJ
-=======
 - Add `enable_account_confirmation_by_email` to `SiteSettings` model and allow to update it via `shopSettingsUpdate` mutation - #12781 by @SzymJ
 - [Preview] Add `OrderBulkCreate` mutation - #12269 by @zedzior
 - [Preview] Add `ORDER_BULK_CREATED` event, which is sent for successfully imported orders - #12536 by @zedzior
@@ -45,7 +43,6 @@
 - [Preview] Add `AttributeBulkTranslate` and `AttributeValueBulkTranslate` mutation - #12965 by @SzymJ
 - [Preview] Add `where` and `search` filtering option on `products` query - #12960 by @zedzior
 - Add `externalReference` field to `AttributeValueInput`, `BulkAttributeValueInput` and `AttributeValueSelectableTypeInput` - #12823 by @SzymJ
->>>>>>> 66907b14
 
 ### Saleor Apps
 
